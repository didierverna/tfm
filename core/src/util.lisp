--- conflicted
+++ resolved
@@ -174,15 +174,9 @@
 If LIMIT (the default), check that the number is less than 2^15, or signal a
 U16-OVERFLOW error."
   (let ((u16 0))
-<<<<<<< HEAD
-    (setf (ldb (byte 8 8) u16) (read-byte *stream*)
-	  (ldb (byte 8 0) u16) (read-byte *stream*))
-    (when (and limit (not (zerop (ldb (byte 1 15) u16))))
-=======
     (setf (ldb (byte 8 8) u16) (read-u8)
 	  (ldb (byte 8 0) u16) (read-u8))
-    (unless (zerop (ldb (byte 1 15) u16))
->>>>>>> 7aef33d6
+    (when (and limit (not (zerop (ldb (byte 1 15) u16))))
       (error 'u16-overflow :value u16))
     u16))
 
@@ -201,19 +195,12 @@
 If LIMIT (the default), check that the number is less than 2^31, or signal a
 U32-OVERFLOW error."
   (let ((u32 0))
-<<<<<<< HEAD
-    (setf (ldb (byte 8 24) u32) (read-byte *stream*)
-	  (ldb (byte 8 16) u32) (read-byte *stream*)
-	  (ldb (byte 8  8) u32) (read-byte *stream*)
-	  (ldb (byte 8  0) u32) (read-byte *stream*))
-    (when (and limit (not (zerop (ldb (byte 1 31) u32))))
-      (error 'u32-overflow :value u32))
-=======
     (setf (ldb (byte 8 24) u32) (read-u8)
 	  (ldb (byte 8 16) u32) (read-u8)
 	  (ldb (byte 8  8) u32) (read-u8)
 	  (ldb (byte 8  0) u32) (read-u8))
->>>>>>> 7aef33d6
+    (when (and limit (not (zerop (ldb (byte 1 31) u32))))
+      (error 'u32-overflow :value u32))
     u32))
 
 
