--- conflicted
+++ resolved
@@ -118,15 +118,9 @@
 	     (change-class font 'math-extension-font))))
     (with-condition-context
 	(padded-string padded-string-context :name "font identifier")
-<<<<<<< HEAD
-      (checking-length  5 (setf (family font) (read-padded-string 20))))
-    (checking-length  1
-      (let ((word (read-u32 nil)))
-=======
       (checking-length 5 (setf (family font) (read-padded-string 20))))
     (checking-length 1
-      (let ((word (read-u32)))
->>>>>>> d78bd33f
+      (let ((word (read-u32 nil)))
 	(setf (7bits-safe font) (ldb (byte 1 31) word))
 	(let ((face (ldb (byte 8 0) word)))
 	  (setf (face-number font) face)
