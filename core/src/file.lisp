;;; file.lisp --- Parsing and decoding

;; Copyright (C) 2018, 2019 Didier Verna

;; Author: Didier Verna <didier@didierverna.net>

;; This file is part of TFM.

;; Permission to use, copy, modify, and distribute this software for any
;; purpose with or without fee is hereby granted, provided that the above
;; copyright notice and this permission notice appear in all copies.

;; THIS SOFTWARE IS PROVIDED "AS IS" AND THE AUTHOR DISCLAIMS ALL WARRANTIES
;; WITH REGARD TO THIS SOFTWARE INCLUDING ALL IMPLIED WARRANTIES OF
;; MERCHANTABILITY AND FITNESS. IN NO EVENT SHALL THE AUTHOR BE LIABLE FOR
;; ANY SPECIAL, DIRECT, INDIRECT, OR CONSEQUENTIAL DAMAGES OR ANY DAMAGES
;; WHATSOEVER RESULTING FROM LOSS OF USE, DATA OR PROFITS, WHETHER IN AN
;; ACTION OF CONTRACT, NEGLIGENCE OR OTHER TORTIOUS ACTION, ARISING OUT OF
;; OR IN CONNECTION WITH THE USE OR PERFORMANCE OF THIS SOFTWARE.


;;; Commentary:



;;; Code:

(in-package :net.didierverna.tfm)
(in-readtable :net.didierverna.tfm)


;; ==========================================================================
;; Header
;; ==========================================================================

(define-condition invalid-design-size (tfm-compliance-error)
  ((section :initform 10) ; slot merge
   (value
    :documentation "The invalid design size."
    :initarg :value
    :accessor value))
  (:documentation "The Invalid Design Size compliance error.
It signals that a design size is too small (< 1pt)."))

(define-condition-report (condition invalid-design-size)
  "~Apt design size is too small (< 1pt)"
  (value condition))


(define-condition invalid-original-design-size (tfm-compliance-warning)
  ((section :initform 10) ; slot merge
   (value
    :documentation "The invalid original design size."
    :initarg :value
    :accessor value))
  (:documentation "The Invalid Original Design Size compliance warning.
It signals that, although overridden explicitly, an original design size was
too small (< 1pt)."))

(define-condition-report (condition invalid-original-design-size)
  "~Apt original design size was too small (< 1pt)"
  (value condition))


(defclass padded-string-context (context)
  ((name :documentation "The string name." :initarg :name :reader name))
  (:documentation "The Padded String Context class."))

(defmethod context-string ((context padded-string-context))
  "Return padded string CONTEXT'string."
  (format nil "while reading the ~A string"
    (name context)))


(defun parse-header (length font)
  "Parse a header of LENGTH words from *STREAM* into FONT.
If FONT's design size is less than 1pt, signal an INVALID-DESIGN-SIZE error.
This error is immediately restartable with SET-TO-TEN.
However, if FONT's design size was explicitly overridden, only signal an
INVALID-ORIGINAL-DESIGN-SIZE warning."
  ;; #### NOTE: LENGTH >= 2 has already been checked by the caller,
  ;; LOAD-TFM-FONT.
  (setf (checksum font) (read-u32 nil))
  (decf length)
  (setf (original-design-size font) (read-fix-word nil))
  (unless (>= (original-design-size font) 1)
    (if (design-size font)
      (warn 'invalid-original-design-size :value (original-design-size font))
      (restart-case
	  (error 'invalid-design-size :value (original-design-size font))
	(set-to-ten () :report "Set it to 10pt."
	  (setf (original-design-size font) 10)))))
  (unless (design-size font)
    (setf (design-size font) (original-design-size font)))
  (decf length)
  ;; #### NOTE: we silently assume Xerox PARC headers below. Not sure if
  ;; anything else could be in use, but it's impossible to tell from the files
  ;; themselves. TeX Live 2019 doesn't seem to have anything else.
  #i(checking-length 1)
  (macrolet ((checking-length (needed &body body)
	       "Execute BODY if LENGTH >= NEEDED.
If so, decrease LENGTH by NEEDED afterwards."
	       `(when (>= length ,needed) ,@body (decf length ,needed))))
    (with-condition-context
	(padded-string padded-string-context :name "character encoding scheme")
      (checking-length 10 (setf (encoding font) (read-padded-string 40))))
    (when (encoding font)
      ;; #### NOTE: we don't upcase the BCPL strings, but tftopl does, so it's
      ;; probably better to do string comparisons on upcased versions. Also,
      ;; tftopl only checks for SY and EX, not the full strings, but I don't
      ;; think that really matters.
      (cond ((string= (string-upcase (encoding font)) "TEX MATH SYMBOLS")
	     (change-class font 'math-symbols-font))
	    ((string= (string-upcase (encoding font)) "TEX MATH EXTENSION")
	     (change-class font 'math-extension-font))))
    (with-condition-context
	(padded-string padded-string-context :name "font identifier")
      (checking-length  5 (setf (family font) (read-padded-string 20))))
    (checking-length  1
      (let ((word (read-u32 nil)))
	(setf (7bits-safe font) (ldb (byte 1 31) word))
	(let ((face (ldb (byte 8 0) word)))
	  (setf (face-number font) face)
	  (when (< face 18)
	    (setf (face-code font) (make-string 3))
	    (case face
	      ((0 1  6  7 12 13)
	       (setf (weight font) :medium (aref (face-code font) 0) #\M))
	      ((2 3  8  9 14 15)
	       (setf (weight font) :bold (aref (face-code font) 0) #\B))
	      ((4 5 10 11 16 17)
	       (setf (weight font) :light (aref (face-code font) 0) #\L)))
	    (case face
	      ((0 2 4 6 8 10 12 14 16)
	       (setf (slope font) :roman (aref (face-code font) 1) #\R))
	      ((1 3 5 7 9 11 13 15 17)
	       (setf (slope font) :bold (aref (face-code font) 1) #\I)))
	    (case face
	      ((0  1  2  3  4  5)
	       (setf (expansion font) :regular (aref (face-code font) 2) #\R))
	      ((6  7  8  9  10 11)
	       (setf (expansion font) :condensed (aref (face-code font) 2) #\C))
	      ((12 13 14 15 16 17)
	       (setf (expansion font) :extended
		     (aref (face-code font) 2) #\E))))))))
  ;; #### TODO: if applicable, maybe store the remainder somewhere instead of
  ;; just discarding it.
  (loop :repeat length :do (read-u32 nil)))



;; ==========================================================================
;; Character Information Tables
;; ==========================================================================

(define-condition tfm-table-error (tfm-compliance-error)
  ((name :documentation "The table's name." :initarg :name :accessor name))
  (:documentation "The TFM table errors root condition.
This is the root condition for errors related to TFM tables."))

(define-condition invalid-table-index (tfm-table-error)
  ((section :initform 8) ; slot merge
   (value
    :documentation "The invalid index."
    :initarg :value
    :accessor value)
   (largest
    :documentation "The largest index."
    :initarg :largest
    :accessor largest))
  (:documentation "The Invalid Table Index compliance error.
It signals that a table index is greater than its largest value."))

(define-condition-report (condition invalid-table-index)
  "index ~A in ~A table is invalid (largest is ~A)"
  (value condition)
  (name condition)
  (largest condition))


(defun table-aref (name table index)
  "Access NAMEd TABLE at INDEX.
If INDEX is out of bounds, signal an INVALID-TABLE-INDEX error."
  (unless (< index (length table))
    (error 'invalid-table-index
      :value index :largest (1- (length table)) :name name))
  (aref table index))

(defmacro tref (table index)
  "Call TABLE-AREF, computing the table name from TABLE."
  `(table-aref ,(string-downcase (symbol-name table)) ,table ,index))


;; -------------------------
;; Ligature/Kerning Programs
;; -------------------------

(define-condition invalid-ligature-opcode (tfm-compliance-error)
  ((section :initform 13) ; slot merge
   (value
    :documentation "The invalid ligature opcode."
    :initarg :value
    :accessor value))
  (:documentation "The Invalid Ligature Opcode compliance error.
It signals that a ligature opcode is invalid."))

(define-condition-report (condition invalid-ligature-opcode)
  "ligature opcode ~A is invalid"
  (value condition))


(defun %run-ligature/kerning-program
    (character index lig/kerns kerns &aux (font (font character)))
  "Run a ligature/kerning program for CHARACTER.
The program starts at LIG/KERNS[INDEX] and uses the KERNS array. Running the
program eventually creates ligatures or kernings for CHARACTER and some other
character.

If an invalid index into LIG/KERNS is encountered, signal an
INVALID-TABLE-INDEX error. This error is immediately restartable with
ABORT-LIG/KERN-PROGRAM.

If an invalid ligature opcode is encountered, signal an
INVALID-LIGATURE-OPCODE error. This error is immediately restartable with
DISCARD-LIGATURE.

If an invalid index into KERNS is encountered, signal an INVALID-TABLE-INDEX
error. This error is immediately restartable with DISCARD-KERNING.

Finally, if an invalid character code is encountered, signal an
INVALID-CHARACTER-CODE error. Depending on the context, this error is
immediately restartable with DISCARD-LIGATURE or DISCARD-KERNING."
  (loop
    :for lig/kern
      := (with-simple-restart
	     (abort-lig/kern-program "Abort the ligature/kerning program.")
	   (tref lig/kerns index))
    :while lig/kern
    :unless (> (skip lig/kern) 128)
      :do (if (< (op lig/kern) 128)
	    ;; ligature instruction
	    (let ((opcode (op lig/kern)))
	      (with-simple-restart
		  (discard-ligature "Discard this ligature instruction.")
		(if (or (= opcode 4) (and (> opcode 7) (not (= opcode 11))))
		  (error 'invalid-ligature-opcode :value opcode)
		  (setf (ligature character
				  (code-character (next lig/kern) font))
			(make-ligature
			 (code-character (remainder lig/kern) font)
			 (when (member opcode '(0 1 5)) t)
			 (when (member opcode '(0 2 6)) t)
			 (cond ((member opcode '(0 1 2 3)) 0)
			       ((member opcode '(5 6 7)) 1)
			       ((= opcode 11) 2)))))))
	    ;; kerning instruction
	    (with-simple-restart
		(discard-kerning "Discard this kerning instruction.")
	      (setf (kerning character (code-character (next lig/kern) font))
		    (tref kerns (+ (* 256 (- (op lig/kern) 128))
				   (remainder lig/kern))))))
    :if (>= (skip lig/kern) 128)
      :return t
    ;; #### NOTE: because of the way the next instruction is computed below,
    ;; it is inherently impossible to have a cycle in a lig/kern program.
    :else
      :do (incf index (1+ (skip lig/kern)))))

(defun run-ligature/kerning-program
    (character index lig/kerns kerns
     &aux (lig/kern
	   (with-simple-restart
	       (abort-lig/kern-program "Abort the ligature/kerning program.")
	     (tref lig/kerns index))))
  "Find the real start of a ligature/kerning program and run it.
See %run-ligature/kerning-program for more information.

If INDEX is invalid, signal an INVALID-TABLE-INDEX error. This error is
immediately restartable with ABORT-LIG/KERN-PROGRAM."
  (when lig/kern
    (%run-ligature/kerning-program
     character
     (if (> (skip lig/kern) 128)
       (+ (* 256 (op lig/kern)) (remainder lig/kern))
       index)
     lig/kerns
     kerns)))


;; -----------------
;; Extension Recipes
;; -----------------

;; #### NOTE: the only caller of this function already wraps it into a
;; restart, so we don't need to add one here.
(defun font-extension-recipe (exten font &aux initargs)
  "Make an extension recipe based on EXTEN with FONT's characters."
  (loop :for initarg :in '(:top-character :middle-character :bottom-character)
	:for code :in (list (top exten) (mid exten) (bot exten))
	:unless (zerop code)
	  :do (push (code-character code font) initargs)
	  :and :do (push initarg initargs))
  (apply #'make-extension-recipe (code-character (rep exten) font)
	 initargs))


;; ---------------------
;; Character Information
;; ---------------------

(define-condition invalid-table-start (tfm-table-error)
  ((section :initform 11) ; slot merge
   (value
    :documentation "The invalid first table value."
    :initarg :value
    :accessor value))
  (:documentation "The Invalid Table Start compliance error.
It signals that the first value in a TFM table is not 0."))

(define-condition-report (condition invalid-table-start)
  "first value ~A in ~A table is invalid (should be 0)"
  (value condition)
  (name condition))


(define-condition no-boundary-character (tfm-compliance-error)
  ((section :initform 13)) ; slot merge
  (:documentation "The No Boundary Character compliance error.
It signals that a boundary character ligature/kerning program was found,
without a boundary character being defined."))

(define-condition-report (condition no-boundary-character)
  "found a boundary character ligature/kerning program,~
without a boundary character being defined")


(define-condition character-list-cycle (tfm-compliance-error)
  ((section :initform 12) ; slot merge
   (value
    :documentation "The cyclic character list."
    :initarg :value
    :accessor value))
  (:documentation "The Character List Cycle compliance error.
It signals that a cycle was found in a list of ascending character sizes."))

(define-condition-report (condition character-list-cycle)
  "found a cycle in character list ~A"
  (value condition))


(define-condition ligature-cycle (tfm-compliance-error)
  ((section :initform 13) ; slot merge
   (value
    :documentation "The ligature introducing a cycle."
    :initarg :value
    :accessor value)
   (characters
    :documentation "The cons of characters involved in the ligature."
    :initarg :characters
    :accessor characters))
  (:documentation "The Ligature Cycle compliance error.
It signals that a ligature introduces a cycle for a cons of characters."))

(define-condition-report (condition ligature-cycle)
  "ligature ~A introduces a cycle for characters ~A"
  (value condition)
  (characters condition))


(defclass table-context (context)
  ((name :documentation "The table name." :initarg :name :reader name)
   (index :documentation "The index in the table."
	  :initarg :index :reader index)
   (size :documentation "The table size."
	 :initarg :size :reader size))
  (:documentation "The Table Context class."))

(defmethod context-string ((context table-context))
  "Return table CONTEXT string."
  (format nil "while parsing ~A table at position ~D/~D"
    (name context)
    (index context)
    (1- (size context))))

(defclass char-info-table-context (table-context)
  ((code :documentation "The corresponding character code."
	 :initarg :code :reader code))
  (:documentation "The Char Info Table Context class."))

(defmethod context-string ((context char-info-table-context))
  "Return char info table CONTEXT string."
  (format nil "~A, for character code ~A" (call-next-method) (code context)))


(defun parse-character-information (nc nw nh nd ni nl nk ne font)
  "Parse the 8 character information tables from *STREAM* into FONT.
NC (EC - BC + 1), NW, NH, ND, NI, NL, NK, and NE are the declared numbers of
entries in the 8 tables, that is, the char infos, widths, heights, depths,
italic corrections, lig/kern instructions, kerns, and extens respectively.

If a char info structure with a width index of 0 is not completely zero'ed
out, signal an INVALID-CHAR-INFO error. This error is immediately restartable
with SET-TO-ZERO.

If the first entry in the widths, heights, depths, or italic corrections table
is not 0, signal an INVALID-TABLE-START error. This error is immediately
restartable with SET-TO-ZERO.

If an index into the widths, heights, depths, or italic corrections tables is
invalid, signal an INVALID-TABLE-INDEX error. This error is immediately
restartable with SET-TO-ZERO.

If a lig/kern program is found for a boundary character, but there is no such
character in the font, signal a NO-BOUNDARY-CHARACTER error. This error is
immediately restartable with ABORT-LIG/KERN-PROGRAM.

If an index into the extens table is invalid, signal an INVALID-TABLE-INDEX
error. This error is immediately restartable with DISCARD-EXTENSION-RECIPE.

If a cycle is found in a list of characters of ascending size, signal a
CHARACTER-LIST-CYCLE error. This error is immediately restartable with
DISCARD-NEXT-CHARACTER.

If a ligature is found to be cyclic, signal a LIGATURE-CYCLE error. This error
is immediately restartable with DISCARD-LIGATURE.

Finally, if an invalid character code is encountered, signal an
INVALID-CHARACTER-CODE error. Depending on the context, this error is
immediately restartable with DISCARD-NEXT-CHARACTER, or
DISCARD-EXTENSION-RECIPE."
  (let ((char-infos (make-array nc :fill-pointer 0))
	(widths (make-array nw :fill-pointer 0))
	(heights (make-array nh :fill-pointer 0))
	(depths (make-array nd :fill-pointer 0))
	(italics (make-array ni :fill-pointer 0))
	(lig/kerns (make-array nl :fill-pointer 0))
	(kerns (make-array nk :fill-pointer 0))
	(extens (make-array ne :fill-pointer 0)))

    ;; 1. Read the tables.
    (loop :with char-info-reader
	    := (typecase font
		 (l0-omega-font #'read-l0-omega-char-info)
		 (t #'read-char-info))
      :for i :from 0 :upto (1- nc)
	  :for code :from (min-code font)
	  :do (with-condition-context
		  (spurious-char-info char-info-table-context
		    :name "char info" :code code :index i :size nc)
		(vector-push (funcall char-info-reader) char-infos)))
    (loop :for name :in (list "widths" "heights" "depths" "italic corrections")
	  :for array :in (list widths heights depths italics)
	  :for length :in (list nw nh nd ni)
	  :do (let ((start (read-fix-word)))
		(unless (zerop start)
		  (restart-case
		      (error 'invalid-table-start :value start :name name)
		    (set-to-zero () :report "Set to 0."
		      (setq start 0))))
		(vector-push start array))
	  :do (loop :for i :from 1 :upto (1- length)
		    :do (with-condition-context
			    (fix-word-overflow table-context
			      :name name :index i :size length)
			  (vector-push (read-fix-word) array))))
    (loop :with lig/kern-reader
	    := (typecase font
		 (l0-omega-font #'read-l0-omega-lig/kern)
		 (t #'read-lig/kern))
	  :repeat nl
	  :do (vector-push (funcall lig/kern-reader) lig/kerns))
    (loop :repeat nk
	  :do (vector-push (read-fix-word) kerns))
    (loop :repeat ne
<<<<<<< HEAD
	  :do (vector-push (decode-exten (read-u32 nil)) extens))
=======
	  :do (vector-push (read-exten) extens))
>>>>>>> c17988b9

    ;; 2. Create the character metrics.
    (loop :for char-info :across char-infos
	  :for code :from (min-code font)
	  :unless (zerop (width-index char-info))
	    :do (setf (code-character font)
		      (make-character-metrics
		       code
		       font
		       (restart-case (tref widths (width-index char-info))
			 (set-to-zero () :report "Use a width of 0."
			   0))
		       (restart-case (tref heights (height-index char-info))
			 (set-to-zero () :report "Use an height of 0."
			   0))
		       (restart-case (tref depths (depth-index char-info))
			 (set-to-zero () :report "Use a depth of 0."
			   0))
		       (restart-case (tref italics (italic-index char-info))
			 (set-to-zero ()
			   :report "Use an italic correction of 0."
			   0)))))
    ;; #### NOTE: this count doesn't (and shouldn't) include a zero'ed out
    ;; boundary character potentially added below.
    (setf (character-count font) (hash-table-count (characters font)))

    ;; Now that we have all the characters registered, we can start processing
    ;; mutual references.

    ;; 3. Check for a boundary character and an associated lig/kern program.
    ;; #### NOTE: boundary characters is an obscure matter, even for
    ;; old-timers. See this thread for some (mis)information:
    ;; https://tug.org/pipermail/texhax/2019-September/023988.html
    (unless (zerop nl)
      (let ((lig/kern (aref lig/kerns 0)))
	(when (= (skip lig/kern) 255)
	  (let ((code (next lig/kern)))
	    (setf (boundary-character font)
		  (or (code-character code font nil)
		      (setf (code-character font)
			    (make-character-metrics code font 0 0 0 0)))))))
      (let ((lig/kern (aref lig/kerns (1- nl))))
	(when (= (skip lig/kern) 255)
	  ;; #### NOTE: since we need to access the last instruction in the
	  ;; lig/kern table, we may as well bypass
	  ;; RUN-LIGATURE/KERNING-PROGRAM.
	  (if (boundary-character font)
	    (%run-ligature/kerning-program
	     (boundary-character font)
	     (+ (* 256 (op lig/kern)) (remainder lig/kern))
	     lig/kerns
	     kerns)
	    (with-simple-restart
		(abort-lig/kern-program "Abort the ligature/kerning program.")
	      (error 'no-boundary-character))))))

    ;; 4. Process ligature / kerning programs, character lists, and extension
    ;; recipes, character by character.
    (loop :for char-info :across char-infos
	  :for code :from (min-code font)
	  ;; #### NOTE: technically, this check is not needed because Step 2
	  ;; made sure that such an (inexistent) character is completely
	  ;; zero'ed out. But it's cleaner and more explicit to keep it, plus
	  ;; it avoids the 3 useless COND checks below.
	  :unless (zerop (width-index char-info))
	    :do (cond ((lig/kern-index char-info)
		       ;; No need to protect anything here. We know accessing
		       ;; the character of CODE is ok because of Step 2.
		       (run-ligature/kerning-program
			(code-character code font)
			(lig/kern-index char-info)
			lig/kerns
			kerns))
		      ((next-char char-info)
		       ;; We're not sure about the next character below,
		       ;; however.
		       (with-simple-restart
			   (discard-next-character
			    "Discard the next character.")
			 (setf (next-character (code-character code font))
			       (code-character (next-char char-info) font))))
		      ((exten-index char-info)
		       ;; And neither about those in the extension recipe
		       ;; below.
		       (with-simple-restart
			   (discard-extension-recipe
			    "Discard this extension recipe.")
			 (setf (extension-recipe (code-character code font))
			       (font-extension-recipe
				(tref extens (exten-index char-info))
				font)))))))

  ;; #### NOTE: we're done with the tables now.

  ;; #### WARNING: the two checks below have not been tested thoroughly. They
  ;; #### have been applied to all fonts in TeX Live, but not on fonts made
  ;; #### explicitly to contain cycles, so we're not really sure that they
  ;; #### work.

  ;; 5. Check for cycles in character lists, character by character. Note that
  ;; this is not the best way to do it, as we will end up checking the same
  ;; lists multiple times from different entry points, but who cares (at least
  ;; for now).
  (maphash (lambda (code character)
	     (declare (ignore code))
	     (when (next-character character)
	       (loop :with seen := (list character)
		     :while (next-character character)
		     :if (member (next-character character) seen)
		       :do (restart-case
			       (error 'character-list-cycle :value seen)
			     (discard-next-character ()
			       :report "Discard the cyclic next character."
			       (setf (next-character character) nil)))
		     :else
		       :do (push (next-character character) seen)
		       :and :do (setq character
				      (next-character character)))))
	   (characters font))

  ;; 6. Check for ligature cycles, ligature by ligature. Again, this is
  ;; perhaps not the most efficient way to do it and maybe I should study the
  ;; algorithm used in TFtoPL[88..], but we don't care right now.
  (maphash (lambda (characters first-ligature)
	     (loop :with state := (list (car characters) (cdr characters))
		   :with seen := (list state)
		   :with ligature := first-ligature
		   :while ligature
		   :do (setq state (apply-ligature ligature state))
		   :do (cond ((= (length state) 1)
			      (setq ligature nil))
			     ((member-if (lambda (elt)
					   (and (eq (car state) (car elt))
						(eq (cadr state) (cadr elt))))
					 seen)
			      (restart-case
				  (error 'ligature-cycle
				    :value first-ligature
				    :characters characters)
				(discard-ligature ()
				  :report "Discard the ligature."
				  (remhash characters (ligatures font))
				  (setq ligature nil))))
			     (t
			      (push state seen)
			      (setq ligature
				    (ligature (car state) (cadr state)))))))
	   (ligatures font)))



;; ==========================================================================
;; Parameters Section
;; ==========================================================================

;; #### WARNING: this symbol-macro intentionally captures LENGTH and SLOT!
(symbol-macrolet ((read-parameter
		    (when (>= length 1)
		      (setf slot (read-fix-word))
		      (decf length))))
  (defgeneric parse-parameters (length font)
    (:documentation
     "Parse a parameters section of LENGTH words from *STREAM* into FONT.
Return remaining LENGTH.")
    (:method (length font)
      "Parse the 7 regular FONT parameters. Return remaining LENGTH."
      (when (>= length 1)
	(setf (slant font) (read-fix-word nil))
	(decf length))
      (map-font-dimension-accessors slot font read-parameter)
      length)
    (:method (length (font math-symbols-font))
      "Parse the 15 additional TeX math symbols FONT parameters."
      (setq length (call-next-method))
      (map-math-symbols-font-dimension-accessors slot font read-parameter)
      length)
    (:method (length (font math-extension-font))
      "Parse the 6 additional TeX math extension FONT parameters."
      (setq length (call-next-method))
      (map-math-extension-font-dimension-accessors slot font read-parameter)
      length)
    (:method :around (length font)
      "Read remaining parameters into a parameters array."
      (setq length (call-next-method))
      (unless (zerop length)
	(let ((array (make-array length)))
	  (loop :for i :from 0 :upto (1- length)
		:do (setf (aref array i) (read-fix-word)))
	  (setf (parameters font) array))))))



;; ==========================================================================
;; Preamble
;; ==========================================================================

(define-condition file-size-mixin ()
  ((declared-size
    :documentation "The declared file size."
    :initarg :declared-size
    :accessor declared-size)
   (actual-size
    :documentation "The actual file size."
    :initarg :actual-size
    :accessor actual-size))
  (:documentation "The File Size Mixin condition.
It is used in both errors and warnings to report different declared and
actual file sizes."))

(define-condition file-underflow (file-size-mixin tfm-compliance-error)
  ((section :initform 8)) ; slot merge
  (:documentation "The File Underflow compliance error.
It signals that the file size is shorter than expected."))

(define-condition-report (condition file-underflow)
  "declared file size ~A is greater than actual ~A"
  (declared-size condition)
  (actual-size condition))


;; #### NOTE: this one is a warning instead of an error because TeX silently
;; ignores junk at the end of TFM files (see TeX: the Program [575]). We hence
;; do the same, but still signal a warning.
(define-condition file-overflow (file-size-mixin tfm-compliance-warning)
  ((section :initform 8)) ; slot merge
  (:documentation "The File Overflow compliance warning.
It signals that the file size is longer than expected."))

(define-condition-report (condition file-overflow)
  "declared file size ~A is less than actual ~A"
  (declared-size condition)
  (actual-size condition))


(define-condition invalid-header-length (tfm-compliance-error)
  ((section :initform 8) ; slot merge
   (value
    :documentation "The invalid header length."
    :initarg :value
    :accessor value))
  (:documentation "The Invalid Header Length compliance error.
It signals that a header length is too small (< 2 words)."))

(define-condition-report (condition invalid-header-length)
  "~A word~:P header length is too small (< 2 words)"
  (value condition))


(define-condition invalid-character-range (tfm-compliance-error)
  ((section :initform 8) ; slot merge
   (bc :documentation "The smallest character code." :initarg :bc :accessor bc)
   (ec :documentation "The largest character code." :initarg :ec :accessor ec))
  (:documentation "The Invalid Character Range compliance error.
It signals that BC-1 > EC, or that EC > 255."))

(define-condition-report (condition invalid-character-range)
  "character range ~A (bc) - ~A (ec) doesn't satisfy bc-1 <= ec && ec <= 255)"
  (bc condition)
  (ec condition))


(define-condition invalid-table-length (tfm-table-error)
  ((section :initform 11) ; slot merge
   (value
    :documentation "The invalid table length."
    :initarg :value
    :accessor value)
   (smallest
    :documentation "The smallest table length."
    :initarg :smallest
    :accessor smallest)
   (largest
    :documentation "The largest table length."
    :initarg :largest
    :accessor largest))
  (:documentation "The Invalid Table Length compliance error.
It signals that a declared TFM table's length is out of range."))

(define-condition-report (condition invalid-table-length)
  "~A table length ~A is invalid (should be in [~A,~A])"
  (name condition)
  (value condition)
  (smallest condition)
  (largest condition))



;; ==========================================================================
;; TFM Data
;; ==========================================================================

(define-condition invalid-section-lengths (tfm-compliance-error)
  ((section :initform 8) ; slot merge
   (lf
    :documentation "The declared length of the file."
    :initarg :lf
    :accessor lf)
   (lh
    :documentation "The declared length of the file header."
    :initarg :lh
    :accessor lh)
   (nc
    :documentation "EC - BC + 1."
    :initarg :nc
    :accessor nc)
   (nw
    :documentation "The declared length of the width table."
    :initarg :nw
    :accessor nw)
   (nh
    :documentation "The declared length of the height table."
    :initarg :nh
    :accessor nh)
   (nd
    :documentation "The declared length of the depth table."
    :initarg :nd
    :accessor nd)
   (ni
    :documentation "The declared length of the italic correction table."
    :initarg :ni
    :accessor ni)
   (nl
    :documentation "The declared length of the lig/kern table."
    :initarg :nl
    :accessor nl)
   (nk
    :documentation "The declared length of the kern table."
    :initarg :nk
    :accessor nk)
   (ne
    :documentation "The declared length of the extensible character table."
    :initarg :ne
    :accessor ne)
   (np
    :documentation "The declared length of the parameters section."
    :initarg :np
    :accessor np))
  (:documentation "The Section Lengths compliance error.
It signals that LF != 6 + LH + NC + NW + NH + ND + NI + NL + NK + NE + NP."))

(define-condition-report (condition invalid-section-lengths)
  "section lengths don't satisfy ~
~A (lf) = 6 + ~A (lh) + ~A (nc) + ~A (nw) + ~A (nh) + ~A (nd) + ~A (ni) ~
+ ~A (nl) + ~A (nk) + ~A (ne) + ~A (np)"
  (lf condition)
  (lh condition)
  (nc condition)
  (nw condition)
  (nh condition)
  (nd condition)
  (ni condition)
  (nl condition)
  (nk condition)
  (ne condition)
  (np condition))


(defun load-tfm-font
    (lf &key (file (when (typep *stream* 'file-stream) (pathname *stream*)))
	     (name (when file (pathname-name file)))
	     design-size freeze
	&aux (font (make-font name 'font :file file)))
  "Parse *STREAM* of declared length LF into a new TFM font.
- FILE defaults to *STREAM*'s associated file if any.
- NAME defaults to the FILE's base name, if any.
- If DESIGN-SIZE is provided and not a real greater or equal to 1, signal a
  type error. Otherwise, override the original design size with it.
- When FREEZE (NIL by default), freeze the font immediately after creation.

If *STREAM* is shorter than expected, signal a FILE-UNDERFLOW error.
If *STREAM* is longer than expected, signal a FILE-OVERFLOW warning.

If the declared header length is less than 2, signal an INVALID-HEADER-LENGTH
error.

If BC and EC don't make sense, signal an INVALID-CHARACTER-RANGE error.

If the widths, heights, depths, italic corrections, or extens tables lengths
are not within the expected range, signal an INVALID-TABLE-LENGTH error.

Finally, if the declared sections lengths don't add up to the declared file
length, signal an INVALID-SECTION-LENGTHS error."

  ;; 0. Handle early, user-provided information.
  (when design-size (setf (design-size font) design-size))

  ;; 1. Read the rest of the preamble and perform some sanity checks.
  ;; #### NOTE: the errors signalled below (directly, or by READ-U16) are
  ;; really too early to attempt any clever recovery.
  (let ((lh (read-u16))
	(bc (read-u16))
	(ec (read-u16))
	(nw (read-u16))
	(nh (read-u16))
	(nd (read-u16))
	(ni (read-u16))
	(nl (read-u16))
	(nk (read-u16))
	(ne (read-u16))
	(np (read-u16))
	nc)
    (let ((actual-size (file-length *stream*))
	  (declared-size (* 4 lf)))
      (when actual-size
	(cond ((< actual-size declared-size)
	       (error 'file-underflow
		 :actual-size actual-size
		 :declared-size declared-size))
	      ((> actual-size declared-size)
	       ;; #### NOTE: we could collect the actual junk at the end of
	       ;; parsing and report it, but it doesn't seem to be worth it.
	       ;; I've looked at a couple of concerned files and there doesn't
	       ;; seem to be any kind of interesting information in there
	       ;; (contrary to padded strings).
	       (warn 'file-overflow
		     :actual-size actual-size
		     :declared-size declared-size)))))
    (unless (>= lh 2) (error 'invalid-header-length :value lh))
    (unless (and (<= (1- bc) ec) (<= ec 255))
      (error 'invalid-character-range :bc bc :ec ec))
    (when (> bc 255) (setq bc 1 ec 0))
    (setq nc (+ ec (- bc) 1))
    (setf (min-code font) bc (max-code font) ec)
    (loop :for length :in (list nw nh nd ni ne)
	  :for min :in '(1 1 1 1 0)
	  :for max :in '(256 16 16 64 256)
	  :for name :in '("widths" "heights" "depths" "italic corrections"
			  "extens")
	  :unless (<= min length max)
	    :do (error 'invalid-table-length
		       :value length :smallest min :largest max :name name))
    (unless (= lf (+ 6 lh nc nw nh nd ni nl nk ne np))
      (error 'invalid-section-lengths
	     :lf lf :lh lh :nc nc :nw nw :nh nh :nd nd :ni ni :nl nl :nk nk
	     :ne ne :np np))

    ;; 2. Parse the header section.
    (parse-header lh font)

    ;; 3. Parse the 8 character-related sections.
    (parse-character-information nc nw nh nd ni nl nk ne font)

    ;; 4. Parse the parameters section.
    (parse-parameters np font))

  ;; 5. Maybe freeze the font
  (when freeze (freeze font))

  font)



;; ==========================================================================
;; Level 0 OFM Data
;; ==========================================================================

(define-condition invalid-l0-ofm-section-lengths (invalid-section-lengths)
  ((section :initform nil)) ; slot merge
  (:documentation "The Invalid Level 0 OFM Section Lengths compliance error.
It signals that
LF != 14 + LH + 2*NC + NW + NH + ND + NI + 2*NL + NK + 2*NE + NP."))

(define-condition-report (condition invalid-section-lengths)
  "section lengths don't satisfy ~
~A (lf) = 14 + ~A (lh) + 2*~A (nc) + ~A (nw) + ~A (nh) + ~A (nd) + ~A (ni) ~
+ 2*~A (nl) + ~A (nk) + 2*~A (ne) + ~A (np)"
  (lf condition)
  (lh condition)
  (nc condition)
  (nw condition)
  (nh condition)
  (nd condition)
  (ni condition)
  (nl condition)
  (nk condition)
  (ne condition)
  (np condition))


(defun load-l0-ofm-font
    (lf &key (file (when (typep *stream* 'file-stream) (pathname *stream*)))
	     (name (when file (pathname-name file)))
	     design-size freeze
	&aux (font (make-font name 'l0-omega-font :file file)))
  "Parse *STREAM* of declared length LF into a new level 0 OFM font.
- FILE defaults to *STREAM*'s associated file if any.
- NAME defaults to the FILE's base name, if any.
- If DESIGN-SIZE is provided and not a real greater or equal to 1, signal a
  type error. Otherwise, override the original design size with it.
- When FREEZE (NIL by default), freeze the font immediately after creation.

If *STREAM* is shorter than expected, signal a FILE-UNDERFLOW error.
If *STREAM* is longer than expected, signal a FILE-OVERFLOW warning.

If the declared header length is less than 2, signal an INVALID-HEADER-LENGTH
error.

If BC and EC don't make sense, signal an INVALID-CHARACTER-RANGE error.

If the widths, heights, depths, italic corrections, or extens tables lengths
are not within the expected range, signal an INVALID-TABLE-LENGTH error.

Finally, if the declared sections lengths don't add up to the declared file
length, signal an INVALID-SECTION-LENGTHS error."

  ;; 0. Handle early, user-provided information.
  (when design-size (setf (design-size font) design-size))

  ;; 1. Read the rest of the preamble and perform some sanity checks.
  ;; #### NOTE: the errors signalled below (directly, or by READ-U32) are
  ;; really too early to attempt any clever recovery.
  (let ((lh (read-u32))
	(bc (read-u32))
	(ec (read-u32))
	(nw (read-u32))
	(nh (read-u32))
	(nd (read-u32))
	(ni (read-u32))
	(nl (read-u32))
	(nk (read-u32))
	(ne (read-u32))
	(np (read-u32))
	(fd (read-u32))
	nc)
    (let ((actual-size (file-length *stream*))
	  (declared-size (* 4 lf)))
      (when actual-size
	(cond ((< actual-size declared-size)
	       (error 'file-underflow
		 :actual-size actual-size
		 :declared-size declared-size))
	      ((> actual-size declared-size)
	       ;; #### NOTE: we could collect the actual junk at the end of
	       ;; parsing and report it, but it doesn't seem to be worth it.
	       ;; I've looked at a couple of concerned files and there doesn't
	       ;; seem to be any kind of interesting information in there
	       ;; (contrary to padded strings).
	       (warn 'file-overflow
		     :actual-size actual-size
		     :declared-size declared-size)))))
    (unless (>= lh 2) (error 'invalid-header-length :value lh))
    (unless (and (<= (1- bc) ec) (<= ec 65535))
      (error 'invalid-character-range :bc bc :ec ec))
    ;; #### FIXME: what to do about this?
    ;; (when (> bc 255) (setq bc 1 ec 0))
    (setq nc (+ ec (- bc) 1))
    (setf (min-code font) bc (max-code font) ec)
    (loop :for length :in (list nw nh nd ni ne)
	  :for min :in '(1 1 1 1 0)
	  :for max :in '(65536 256 256 256 256)
	  :for name :in '("widths" "heights" "depths" "italic corrections"
			  "extens")
	  :unless (<= min length max)
	    :do (error 'invalid-table-length
		       :value length :smallest min :largest max :name name))
    (unless (= lf (+ 14 lh (* 2 nc) nw nh nd ni (* 2 nl) nk (* 2 ne) np))
      (error 'invalid-l0-ofm-section-lengths
	     :lf lf :lh lh :nc nc :nw nw :nh nh :nd nd :ni ni :nl nl :nk nk
	     :ne ne :np np))
    (setf (direction font) fd)

    ;; 2. Parse the header section.
    (parse-header lh font)

    ;; 3. Parse the 8 character-related sections.
    (parse-character-information nc nw nh nd ni nl nk ne font)

    #|
    ;; 4. Parse the parameters section.
    (parse-parameters np font)|#)

  ;; 5. Maybe freeze the font
    #|
    (when freeze (freeze font))
    |#
  font)



;; ==========================================================================
;; Entry Point
;; ==========================================================================

(define-condition invalid-ofm-level (tfm-compliance-error)
  ((value :documentation "The invalid level." :initarg :value :accessor value))
  (:documentation "The Invalid OFM LEVEL compliance error.
It signals that an OFM font advertises a level different from 0 or 1."))

(define-condition-report (condition invalid-ofm-level)
  "OFM level ~S is invalid (should be 0 or 1)"
  (value condition))


(define-condition extended-tfm (tfm-warning)
  ((value :documentation "The TFM extension." :initarg :value :accessor value)
   (file :documentation "The extended TFM file." :initarg :file :accessor file))
  (:documentation "The Extended TFM warning.
It signals that a file contains extended TFM data (OFM or JFM) rather than
plain TFM data."))

(define-condition-report (condition extended-tfm)
  "file ~A contains ~A data (not supported yet)"
  (file condition)
  (value condition))


(defun load-font (file &rest arguments &key design-size freeze)
  "Load FILE into a new font, and return it.
- If provided, DESIGN-SIZE overrides the font's original value. It must be a
  real greater or equal to 1.
- When FREEZE (NIL by default), freeze the font immediately after creation.
  See the eponymous function for more information.

Only actual TFM data is currently supported. If OFM or JFM data is detected,
this function signals an EXTENDED-TFM warning and returns NIL.

While loading TFM data, any signalled condition is restartable with
CANCEL-LOADING, in which case this function simply returns NIL."
  (declare (ignore design-size freeze))
  (with-open-file
      (*stream* file :direction :input :element-type '(unsigned-byte 8))
    ;; #### NOTE: in order to detect the format, we don't even know how many
    ;; bytes to read at first. TFM requires 2 but OFM requires 4. So we cannot
    ;; perform any early checking on the first two bytes.
    (let ((lf (read-u16 nil)))
      (cond ((zerop lf)
	     (setq lf (read-u16 nil))
	     (cond ((zerop lf)
		    (setq lf (read-u32))
		    (with-simple-restart
			(cancel-loading "Cancel loading this font.")
		      (apply #'load-l0-ofm-font lf arguments)))
		   ((= lf 1)
		    (warn 'extended-tfm :value "Level 1 OFM" :file file))
		   (t
		    (with-simple-restart
			(cancel-loading "Cancel loading this font.")
		      (error 'invalid-ofm-level :value lf)))))
	    ((or (= lf 9) (= lf 11))
	     (warn 'extended-tfm :value "JFM" :file file))
	    (t
	     (with-simple-restart (cancel-loading "Cancel loading this font.")
	       (unless (zerop (ldb (byte 1 15) lf))
		 (error 'u16-overflow :value lf))
	       (apply #'load-tfm-font lf arguments)))))))

;;; file.lisp ends here<|MERGE_RESOLUTION|>--- conflicted
+++ resolved
@@ -472,11 +472,7 @@
     (loop :repeat nk
 	  :do (vector-push (read-fix-word) kerns))
     (loop :repeat ne
-<<<<<<< HEAD
-	  :do (vector-push (decode-exten (read-u32 nil)) extens))
-=======
 	  :do (vector-push (read-exten) extens))
->>>>>>> c17988b9
 
     ;; 2. Create the character metrics.
     (loop :for char-info :across char-infos
