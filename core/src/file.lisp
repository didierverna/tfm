;;; file.lisp --- Parsing and decoding

;; Copyright (C) 2018, 2019, 2024, 2025 Didier Verna

;; Author: Didier Verna <didier@didierverna.net>

;; This file is part of TFM.

;; Permission to use, copy, modify, and distribute this software for any
;; purpose with or without fee is hereby granted, provided that the above
;; copyright notice and this permission notice appear in all copies.

;; THIS SOFTWARE IS PROVIDED "AS IS" AND THE AUTHOR DISCLAIMS ALL WARRANTIES
;; WITH REGARD TO THIS SOFTWARE INCLUDING ALL IMPLIED WARRANTIES OF
;; MERCHANTABILITY AND FITNESS. IN NO EVENT SHALL THE AUTHOR BE LIABLE FOR
;; ANY SPECIAL, DIRECT, INDIRECT, OR CONSEQUENTIAL DAMAGES OR ANY DAMAGES
;; WHATSOEVER RESULTING FROM LOSS OF USE, DATA OR PROFITS, WHETHER IN AN
;; ACTION OF CONTRACT, NEGLIGENCE OR OTHER TORTIOUS ACTION, ARISING OUT OF
;; OR IN CONNECTION WITH THE USE OR PERFORMANCE OF THIS SOFTWARE.


;;; Commentary:

;; #### NOTE: it is a bit surprising, but according to the ofm2opl sources,
;; many 8bits-based constants from the original TFM code are still in use for
;; level 0 OFM fonts, even though some data structures have a double size.


;;; Code:

(in-package :net.didierverna.tfm)
(in-readtable :net.didierverna.tfm)


;; ==========================================================================
;; Header
;; ==========================================================================

(define-condition invalid-design-size (tfm-compliance-error)
  ((section :initform 10) ; slot merge
   (value
    :documentation "The invalid design size."
    :initarg :value
    :reader value))
  (:documentation "The Invalid Design Size compliance error.
It signals that a design size is too small (< 1pt)."))

(define-condition-report (condition invalid-design-size)
    "~Apt design size is too small (< 1pt)"
  (value condition))


(define-condition invalid-original-design-size (tfm-compliance-warning)
  ((section :initform 10) ; slot merge
   (value
    :documentation "The invalid original design size."
    :initarg :value
    :reader value))
  (:documentation "The Invalid Original Design Size compliance warning.
It signals that, although overridden explicitly, an original design size was
too small (< 1pt)."))

(define-condition-report (condition invalid-original-design-size)
    "~Apt original design size was too small (< 1pt)"
  (value condition))


(defclass padded-string-context (context)
  ((name :documentation "The string name." :initarg :name :reader name))
  (:documentation "The Padded String Context class."))

(defmethod context-string ((context padded-string-context))
  "Return padded string CONTEXT'string."
  (format nil "while reading the ~A string"
    (name context)))


(defun parse-header (length font)
  "Parse a header of LENGTH words from *STREAM* into FONT.
If FONT's design size is less than 1pt, signal an INVALID-DESIGN-SIZE error.
This error is immediately restartable with SET-TO-TEN.
However, if FONT's design size was explicitly overridden, only signal an
INVALID-ORIGINAL-DESIGN-SIZE warning."
<<<<<<< HEAD
  ;; #### NOTE: LENGTH >= 2 has already been checked by the caller
  ;; (LOAD-TFM-FONT or LOAD-l0-OFM-FONT).
  (setf (checksum font) (read-u32 nil))
=======
  ;; #### NOTE: LENGTH >= 2 has already been checked by the caller,
  ;; LOAD-TFM-FONT.
  (setf (slot-value font 'checksum) (read-u32))
>>>>>>> f82b9571
  (decf length)
  (setf (slot-value font 'original-design-size) (read-fix-word nil))
  (unless (>= (original-design-size font) 1)
    (if (design-size font)
      (warn 'invalid-original-design-size :value (original-design-size font))
      (restart-case
	  (error 'invalid-design-size :value (original-design-size font))
	(set-to-ten () :report "Set it to 10pt."
	  (setf (slot-value font 'original-design-size) 10)))))
  (unless (design-size font)
    (setf (design-size font) (original-design-size font)))
  (decf length)
  ;; #### NOTE: we silently assume Xerox PARC headers below. Not sure if
  ;; anything else could be in use, but it's impossible to tell from the files
  ;; themselves. TeX Live 2019 doesn't seem to have anything else.
  #i(checking-length 1)
  (macrolet ((checking-length (needed &body body)
	       "Execute BODY if LENGTH >= NEEDED.
If so, decrease LENGTH by NEEDED afterwards."
	       `(when (>= length ,needed) ,@body (decf length ,needed))))
    (with-condition-context
	(padded-string padded-string-context :name "character encoding scheme")
<<<<<<< HEAD
      (checking-length 10 (setf (encoding font) (read-padded-string 40))))
    ;; #### FIXME: is it possible for OFM data to be math symbol or extension?
    ;; If so, the code below is wrong because those classes are only
    ;; subclasses of regular TFM.
=======
      (checking-length 10
	(setf (slot-value font 'encoding) (read-padded-string 40))))
>>>>>>> f82b9571
    (when (encoding font)
      ;; #### NOTE: we don't upcase the BCPL strings, but tftopl does, so it's
      ;; probably better to do string comparisons on upcased versions. Also,
      ;; tftopl only checks for SY and EX, not the full strings, but I don't
      ;; think that really matters.
      (cond ((string= (string-upcase (encoding font)) "TEX MATH SYMBOLS")
	     (change-class font 'math-symbols-font))
	    ((string= (string-upcase (encoding font)) "TEX MATH EXTENSION")
	     (change-class font 'math-extension-font))))
    (with-condition-context
	(padded-string padded-string-context :name "font identifier")
      (checking-length 5
	(setf (slot-value font 'family) (read-padded-string 20))))
    (checking-length 1
<<<<<<< HEAD
      (let ((word (read-u32 nil)))
	(setf (7bits-safe font) (ldb (byte 1 31) word))
=======
      (let ((word (read-u32)))
	(setf (slot-value font '7bits-safe) (ldb (byte 1 31) word))
>>>>>>> f82b9571
	(let ((face (ldb (byte 8 0) word)))
	  (setf (slot-value font 'face-number) face)
	  (when (< face 18)
	    (setf (slot-value font 'face-code) (make-string 3))
	    (case face
	      ((0 1  6  7 12 13)
	       (setf (slot-value font 'weight) :medium
		     (aref (face-code font) 0) #\M))
	      ((2 3  8  9 14 15)
	       (setf (slot-value font 'weight) :bold
		     (aref (face-code font) 0) #\B))
	      ((4 5 10 11 16 17)
	       (setf (slot-value font 'weight) :light
		     (aref (face-code font) 0) #\L)))
	    (case face
	      ((0 2 4 6 8 10 12 14 16)
	       (setf (slot-value font 'slope)  :roman
		     (aref (face-code font) 1) #\R))
	      ((1 3 5 7 9 11 13 15 17)
	       (setf (slot-value font 'slope)  :bold
		     (aref (face-code font) 1) #\I)))
	    (case face
	      ((0  1  2  3  4  5)
	       (setf (slot-value font 'expansion) :regular
		     (aref (face-code font) 2)    #\R))
	      ((6  7  8  9  10 11)
	       (setf (slot-value font 'expansion) :condensed
		     (aref (face-code font) 2)    #\C))
	      ((12 13 14 15 16 17)
	       (setf (slot-value font 'expansion) :extended
		     (aref (face-code font) 2)    #\E))))))))
  ;; #### TODO: if applicable, maybe store the remainder somewhere instead of
  ;; just discarding it.
  (loop :repeat length :do (read-u32 nil)))



;; ==========================================================================
;; Character Information Tables
;; ==========================================================================

(define-condition tfm-table-error (tfm-compliance-error)
  ((name :documentation "The table's name." :initarg :name :reader name))
  (:documentation "The TFM table errors root condition.
This is the root condition for errors related to TFM tables."))

(define-condition invalid-table-index (tfm-table-error)
  ((section :initform 8) ; slot merge
   (index
    :documentation "The invalid index."
    :initarg :value
    :reader value)
   (largest
    :documentation "The largest index."
    :initarg :largest
    :reader largest))
  (:documentation "The Invalid Table Index compliance error.
It signals that a table index is greater than its largest value."))

(define-condition-report (condition invalid-table-index)
  "index ~A in ~A table is invalid (largest is ~A)"
  (index condition)
  (name condition)
  (largest condition))


(defun table-aref (name table index)
  "Access NAMEd TABLE at INDEX.
If INDEX is out of bounds, signal an INVALID-TABLE-INDEX error."
  (unless (< index (length table))
    (error 'invalid-table-index
      :index index :largest (1- (length table)) :name name))
  (aref table index))

(defmacro tref (table index)
  "Call TABLE-AREF, computing the table name from TABLE."
  `(table-aref ,(string-downcase (symbol-name table)) ,table ,index))


;; -------------------------
;; Ligature/Kerning Programs
;; -------------------------

(define-condition invalid-ligature-opcode (tfm-compliance-error)
  ((section :initform 13) ; slot merge
   (opcode
    :documentation "The invalid ligature opcode."
    :initarg :opcode
    :reader opcode))
  (:documentation "The Invalid Ligature Opcode compliance error.
It signals that a ligature opcode is invalid."))

(define-condition-report (condition invalid-ligature-opcode)
  "ligature opcode ~A is invalid"
  (opcode condition))


(defun %run-ligature/kerning-program
    (character index lig/kerns kerns &aux (font (font character)))
  "Run a ligature/kerning program for CHARACTER.
The program starts at LIG/KERNS[INDEX] and uses the KERNS array. Running the
program eventually creates ligatures or kerns for CHARACTER and some other
character.

If an invalid index into LIG/KERNS is encountered, signal an
INVALID-TABLE-INDEX error. This error is immediately restartable with
ABORT-LIG/KERN-PROGRAM.

If an invalid ligature opcode is encountered, signal an
INVALID-LIGATURE-OPCODE error. This error is immediately restartable with
DISCARD-LIGATURE.

If an invalid index into KERNS is encountered, signal an INVALID-TABLE-INDEX
error. This error is immediately restartable with DISCARD-KERN.

Finally, if an invalid character code is encountered, signal an
INVALID-CHARACTER-CODE error. Depending on the context, this error is
immediately restartable with DISCARD-LIGATURE or DISCARD-KERN."
  (loop
    :for lig/kern
      := (with-simple-restart
	     (abort-lig/kern-program "Abort the ligature/kerning program.")
	   (tref lig/kerns index))
    :while lig/kern
    :unless (> (skip lig/kern) 128)
      :do (if (< (op lig/kern) 128)
	    ;; ligature instruction
	    (let ((opcode (op lig/kern)))
	      (with-simple-restart
		  (discard-ligature "Discard this ligature instruction.")
		(if (or (= opcode 4) (and (> opcode 7) (not (= opcode 11))))
		  (error 'invalid-ligature-opcode :opcode opcode)
		  (set-ligature character (code-character (next lig/kern) font)
				(make-ligature
				 (code-character (rmd lig/kern) font)
				 (when (member opcode '(0 1 5)) t)
				 (when (member opcode '(0 2 6)) t)
				 (cond ((member opcode '(0 1 2 3)) 0)
				       ((member opcode '(5 6 7)) 1)
				       ((= opcode 11) 2)))))))
	    ;; kerning instruction
	    (with-simple-restart
		(discard-kern "Discard this kerning instruction.")
	      (set-kern character (code-character (next lig/kern) font)
			(tref kerns (+ (* 256 (- (op lig/kern) 128))
				       (rmd lig/kern))))))
    :if (>= (skip lig/kern) 128)
      :return t
    ;; #### NOTE: because of the way the next instruction is computed below,
    ;; it is inherently impossible to have a cycle in a lig/kern program.
    :else
      :do (incf index (1+ (skip lig/kern)))))

(defun run-ligature/kerning-program
    (character index lig/kerns kerns
     &aux (lig/kern
	   (with-simple-restart
	       (abort-lig/kern-program "Abort the ligature/kerning program.")
	     (tref lig/kerns index))))
  "Find the real start of a ligature/kerning program and run it.
See %run-ligature/kerning-program for more information.

If INDEX is invalid, signal an INVALID-TABLE-INDEX error. This error is
immediately restartable with ABORT-LIG/KERN-PROGRAM."
  (when lig/kern
    (%run-ligature/kerning-program
     character
     (if (> (skip lig/kern) 128)
       (+ (* 256 (op lig/kern)) (rmd lig/kern))
       index)
     lig/kerns
     kerns)))


;; -----------------
;; Extension Recipes
;; -----------------

;; #### NOTE: the only caller of this function already wraps it into a
;; restart, so we don't need to add one here.
(defun font-extension-recipe (exten font &aux initargs)
  "Make an extension recipe based on EXTEN with FONT's characters."
  (loop :for initarg :in '(:top-character :middle-character :bottom-character)
	:for code :in (list (top exten) (mid exten) (bot exten))
	:unless (zerop code)
	  :do (push (code-character code font) initargs)
	  :and :do (push initarg initargs))
  (apply #'make-extension-recipe (code-character (rep exten) font)
	 initargs))


;; ---------------------
;; Character Information
;; ---------------------

(define-condition invalid-table-start (tfm-table-error)
  ((section :initform 11) ; slot merge
   (value
    :documentation "The invalid first table value."
    :initarg :value
    :reader value))
  (:documentation "The Invalid Table Start compliance error.
It signals that the first value in a TFM table is not 0."))

(define-condition-report (condition invalid-table-start)
    "first value ~A in ~A table is invalid (should be 0)"
  (value condition)
  (name condition))


(define-condition no-boundary-character (tfm-compliance-error)
  ((section :initform 13)) ; slot merge
  (:documentation "The No Boundary Character compliance error.
It signals that a boundary character ligature/kerning program was found,
without a boundary character being defined."))

(define-condition-report (condition no-boundary-character)
    "found a boundary character ligature/kerning program,~
without a boundary character being defined")


(define-condition character-list-cycle (tfm-compliance-error)
  ((section :initform 12) ; slot merge
   (character-list
    :documentation "The cyclic character list."
    :initarg :character-list
    :reader character-list))
  (:documentation "The Character List Cycle compliance error.
It signals that a cycle was found in a list of ascending character sizes."))

(define-condition-report (condition character-list-cycle)
    "found a cycle in character list ~A"
  (character-list condition))


(define-condition ligature-cycle (tfm-compliance-error)
  ((section :initform 13) ; slot merge
   (ligature
    :documentation "The ligature introducing a cycle."
    :initarg :ligature
    :reader ligature)
   (characters
    :documentation "The cons of characters involved in the ligature."
    :initarg :characters
    :reader characters))
  (:documentation "The Ligature Cycle compliance error.
It signals that a ligature introduces a cycle for a cons of characters."))

(define-condition-report (condition ligature-cycle)
    "ligature ~A introduces a cycle for characters ~A"
  (ligature condition)
  (characters condition))


(defclass table-context (context)
  ((name
    :documentation "The table name."
    :initarg :name
    :reader name)
   (index
    :documentation "The index in the table."
    :initarg :index
    :reader index)
   (size
    :documentation "The table size."
    :initarg :size
    :reader size))
  (:documentation "The Table Context class."))

(defmethod context-string ((context table-context))
  "Return table CONTEXT string."
  (format nil "while parsing ~A table at position ~D/~D"
    (name context)
    (index context)
    (1- (size context))))

(defclass char-info-table-context (table-context)
  ((code
    :documentation "The corresponding character code."
    :initarg :code
    :reader code))
  (:documentation "The Char Info Table Context class."))

(defmethod context-string ((context char-info-table-context))
  "Return char info table CONTEXT string."
  (format nil "~A, for character code ~A" (call-next-method) (code context)))


(defun parse-character-information (nc nw nh nd ni nl nk ne font)
  "Parse the 8 character information tables from *STREAM* into FONT.
NC (EC - BC + 1), NW, NH, ND, NI, NL, NK, and NE are the declared numbers of
entries in the 8 tables, that is, the char infos, widths, heights, depths,
italic corrections, lig/kern instructions, kerns, and extens respectively.

If a char info structure with a width index of 0 is not completely zero'ed
out, signal an SPURIOUS-CHAR-INFO warning.

If the first entry in the widths, heights, depths, or italic corrections table
is not 0, signal an INVALID-TABLE-START error. This error is immediately
restartable with SET-TO-ZERO.

If an index into the widths, heights, depths, or italic corrections tables is
invalid, signal an INVALID-TABLE-INDEX error. This error is immediately
restartable with SET-TO-ZERO.

If a lig/kern program is found for a boundary character, but there is no such
character in the font, signal a NO-BOUNDARY-CHARACTER error. This error is
immediately restartable with ABORT-LIG/KERN-PROGRAM.

If an index into the extens table is invalid, signal an INVALID-TABLE-INDEX
error. This error is immediately restartable with DISCARD-EXTENSION-RECIPE.

If a cycle is found in a list of characters of ascending size, signal a
CHARACTER-LIST-CYCLE error. This error is immediately restartable with
DISCARD-NEXT-CHARACTER.

If a ligature is found to be cyclic, signal a LIGATURE-CYCLE error. This error
is immediately restartable with DISCARD-LIGATURE.

Finally, if an invalid character code is encountered, signal an
INVALID-CHARACTER-CODE error. Depending on the context, this error is
immediately restartable with DISCARD-NEXT-CHARACTER, or
DISCARD-EXTENSION-RECIPE."
  (let ((char-infos (make-array nc :fill-pointer 0))
	(widths (make-array nw :fill-pointer 0))
	(heights (make-array nh :fill-pointer 0))
	(depths (make-array nd :fill-pointer 0))
	(italics (make-array ni :fill-pointer 0))
	(lig/kerns (make-array nl :fill-pointer 0))
	(kerns (make-array nk :fill-pointer 0))
	(extens (make-array ne :fill-pointer 0)))

    ;; 1. Read the tables.
    ;; #### NOTE: the test for (ZEROP NC) below is technically not necessary,
    ;; but the font's MIN-CODE is NIL when there is no character, so the
    ;; second LOOP clause would evaluate to ":from NIL", which could still
    ;; signal a warning even if there is no iteration.
    (unless (zerop nc)
      (loop :with char-info-reader
	      := (typecase font
		   (l0-omega-font #'read-l0-omega-char-info)
		   (t #'read-char-info))
	    :for i :from 0 :upto (1- nc)
	    :for code :from (min-code font)
	    :do (with-condition-context
		    (spurious-char-info char-info-table-context
		      :name "char info" :code code :index i :size nc)
		  (vector-push (funcall char-info-reader) char-infos))))
    (loop :for name :in (list "widths" "heights" "depths" "italic corrections")
	  :for array :in (list widths heights depths italics)
	  :for length :in (list nw nh nd ni)
	  :do (let ((start (read-fix-word)))
		(unless (zerop start)
		  (restart-case
		      (error 'invalid-table-start :value start :name name)
		    (set-to-zero () :report "Set to 0."
		      (setq start 0))))
		(vector-push start array))
	  :do (loop :for i :from 1 :upto (1- length)
		    :do (with-condition-context
			    (fix-word-overflow table-context
			      :name name :index i :size length)
			  (vector-push (read-fix-word) array))))
    (loop :with lig/kern-reader
	    := (typecase font
		 (l0-omega-font #'read-l0-omega-lig/kern)
		 (t #'read-lig/kern))
	  :repeat nl
	  :do (vector-push (funcall lig/kern-reader) lig/kerns))
    (loop :repeat nk
	  :do (vector-push (read-fix-word) kerns))
    (loop :with exten-reader
	    := (typecase font
		 (l0-omega-font #'read-l0-omega-exten)
		 (t #'read-exten))
	  :repeat ne
	  :do (vector-push (funcall exten-reader) extens))

    ;; 2. Create the character metrics.
    ;; #### NOTE: see comment above the first LOOP call about this test.
    (unless (zerop nc)
      (loop :for char-info :across char-infos
	    :for code :from (min-code font)
	    :unless (zerop (width-index char-info))
	      :do (setf (code-character font)
			(make-character-metrics
			 code
			 font
			 (restart-case (tref widths (width-index char-info))
			   (set-to-zero () :report "Use a width of 0."
			     0))
			 (restart-case (tref heights (height-index char-info))
			   (set-to-zero () :report "Use an height of 0."
			     0))
			 (restart-case (tref depths (depth-index char-info))
			   (set-to-zero () :report "Use a depth of 0."
			     0))
			 (restart-case (tref italics (italic-index char-info))
			   (set-to-zero ()
			     :report "Use an italic correction of 0."
			     0))))))
    ;; #### NOTE: this count doesn't (and shouldn't) include a zero'ed out
    ;; boundary character potentially added below.
    (setf (slot-value font 'character-count)
	  (hash-table-count (characters font)))

    ;; Now that we have all the characters registered, we can start processing
    ;; mutual references.

    ;; 3. Check for a boundary character and an associated lig/kern program.
    ;; #### NOTE: boundary characters is an obscure matter, even for
    ;; old-timers. See this thread for some (mis)information:
    ;; https://tug.org/pipermail/texhax/2019-September/023988.html
    (unless (zerop nl)
      (let ((lig/kern (aref lig/kerns 0)))
	(when (= (skip lig/kern) 255)
	  (let ((code (next lig/kern)))
	    (setf (slot-value font 'boundary-character)
		  (or (code-character code font nil)
		      (setf (code-character font)
			    (make-character-metrics code font 0 0 0 0)))))))
      (let ((lig/kern (aref lig/kerns (1- nl))))
	(when (= (skip lig/kern) 255)
	  ;; #### NOTE: since we need to access the last instruction in the
	  ;; lig/kern table, we may as well bypass
	  ;; RUN-LIGATURE/KERNING-PROGRAM.
	  (if (boundary-character font)
	    (%run-ligature/kerning-program
	     (boundary-character font)
	     (+ (* 256 (op lig/kern)) (rmd lig/kern))
	     lig/kerns
	     kerns)
	    (with-simple-restart
		(abort-lig/kern-program "Abort the ligature/kerning program.")
	      (error 'no-boundary-character))))))

    ;; 4. Process ligature / kerning programs, character lists, and extension
    ;; recipes, character by character.
    ;; #### NOTE: see comment above the first LOOP call about this test.
    (unless (zerop nc)
      (loop :for char-info :across char-infos
	    :for code :from (min-code font)
	    ;; #### NOTE: technically, this check is not needed because Step 2
	    ;; made sure that such an (inexistent) character is completely
	    ;; zero'ed out. But it's cleaner and more explicit to keep it,
	    ;; plus it avoids the 3 useless COND checks below.
	    :unless (zerop (width-index char-info))
	      :do (cond ((lig/kern-index char-info)
			 ;; No need to protect anything here. We know
			 ;; accessing the character of CODE is ok because of
			 ;; Step 2.
			 (run-ligature/kerning-program
			  (code-character code font)
			  (lig/kern-index char-info)
			  lig/kerns
			  kerns))
			((next-char char-info)
			 ;; We're not sure about the next character below,
			 ;; however.
			 (with-simple-restart
			     (discard-next-character
			      "Discard the next character.")
			   (setf (slot-value (code-character code font)
					     'next-character)
				 (code-character (next-char char-info) font))))
			((exten-index char-info)
			 ;; And neither about those in the extension recipe
			 ;; below.
			 (with-simple-restart
			     (discard-extension-recipe
			      "Discard this extension recipe.")
			   (setf (slot-value (code-character code font)
					     'extension-recipe)
				 (font-extension-recipe
				  (tref extens (exten-index char-info))
				  font))))))))

  ;; We're done with the tables now.

  ;; #### WARNING: the two checks below have not been tested thoroughly. They
  ;; have been applied to all fonts in TeX Live, but not on fonts made
  ;; explicitly to contain cycles, so we're not really sure that they work.

  ;; 5. Check for cycles in character lists, character by character. Note that
  ;; this is not the best way to do it, as we will end up checking the same
  ;; lists multiple times from different entry points, but who cares (at least
  ;; for now).
  (maphash (lambda (code character)
	     (declare (ignore code))
	     (when (next-character character)
	       (loop :with seen := (list character)
		     :while (next-character character)
		     :if (member (next-character character) seen)
		       :do (restart-case
			       (error 'character-list-cycle
				 :character-list seen)
			     (discard-next-character ()
			       :report "Discard the cyclic next character."
			       (setf (slot-value character 'next-character)
				     nil)))
		     :else
		       :do (push (next-character character) seen)
		       :and :do (setq character (next-character character)))))
	   (characters font))

  ;; 6. Check for ligature cycles, ligature by ligature. Again, this is
  ;; perhaps not the most efficient way to do it and maybe I should study the
  ;; algorithm used in TFtoPL[88..], but we don't care right now.
  (maphash
   (lambda (characters first-ligature)
     (loop :with state := (list (car characters) (cdr characters))
	   :with seen := (list state)
	   :with ligature := first-ligature
	   :while ligature
	   :do (setq state (apply-ligature ligature state))
	   :do (cond ((= (length state) 1)
		      (setq ligature nil))
		     ((member-if (lambda (elt)
				   (and (eq (car state) (car elt))
					(eq (cadr state) (cadr elt))))
				 seen)
		      (restart-case
			  (error 'ligature-cycle
			    :ligature first-ligature
			    :characters characters)
			(discard-ligature ()
			  :report "Discard the ligature."
			  (remhash characters (ligatures font))
			  (setq ligature nil))))
		     (t
		      (push state seen)
		      (setq ligature
			    (get-ligature (car state) (cadr state)))))))
   (ligatures font)))




;; ==========================================================================
;; Parameters Section
;; ==========================================================================

;; #### WARNING: this symbol-macro intentionally captures LENGTH and SLOT!
(symbol-macrolet ((read-parameter
		    (when (>= length 1)
		      (setf slot (read-fix-word))
		      (decf length))))
  (defgeneric parse-parameters (length font)
    (:documentation
     "Parse a parameters section of LENGTH words from *STREAM* into FONT.
Return remaining LENGTH.")
    (:method (length font)
      "Parse the 7 regular FONT parameters. Return remaining LENGTH."
      (when (>= length 1)
	(setf (slot-value font 'slant) (read-fix-word nil))
	(decf length))
      (map-font-dimension-slots slot font read-parameter)
      length)
    (:method (length (font math-symbols-font))
      "Parse the 15 additional TeX math symbols FONT parameters."
      (setq length (call-next-method))
      (map-math-symbols-font-dimension-slots slot font read-parameter)
      length)
    (:method (length (font math-extension-font))
      "Parse the 6 additional TeX math extension FONT parameters."
      (setq length (call-next-method))
      (map-math-extension-font-dimension-slots slot font read-parameter)
      length)
    (:method :around (length font)
      "Read remaining parameters into a parameters array."
      (setq length (call-next-method))
      (unless (zerop length)
	(let ((array (make-array length)))
	  (loop :for i :from 0 :upto (1- length)
		:do (setf (aref array i) (read-fix-word)))
	  (setf (slot-value font 'parameters) array))))))




;; ==========================================================================
;; Preamble
;; ==========================================================================

(define-condition file-size-mixin ()
  ((declared-size
    :documentation "The declared file size, in bytes."
    :initarg :declared-size
    :reader declared-size)
   (actual-size
    :documentation "The actual file size, in bytes."
    :initarg :actual-size
    :reader actual-size))
  (:documentation "The File Size Mixin condition.
It is used in both errors and warnings to report different declared and
actual file sizes."))

(define-condition file-underflow (file-size-mixin tfm-compliance-error)
  ((section :initform 8)) ; slot merge
  (:documentation "The File Underflow compliance error.
It signals that the file size is shorter than expected."))

(define-condition-report (condition file-underflow)
    "declared file size ~A is greater than actual ~A bytes"
  (declared-size condition)
  (actual-size condition))


;; #### NOTE: this one is a warning instead of an error because TeX silently
;; ignores junk at the end of TFM files (see TeX: the Program [575]). We hence
;; do the same, but still signal a warning.
(define-condition file-overflow (file-size-mixin tfm-compliance-warning)
  ((section :initform 8)) ; slot merge
  (:documentation "The File Overflow compliance warning.
It signals that the file size is longer than expected."))

(define-condition-report (condition file-overflow)
    "declared file size ~A is less than actual ~A bytes"
  (declared-size condition)
  (actual-size condition))


(define-condition invalid-header-length (tfm-compliance-error)
  ((section :initform 8) ; slot merge
   (value
    :documentation "The invalid header length."
    :initarg :value
    :reader value))
  (:documentation "The Invalid Header Length compliance error.
It signals that a header length is too small (< 2 words)."))

(define-condition-report (condition invalid-header-length)
    "~A word~:P header length is too small (< 2 words)"
  (value condition))


(define-condition invalid-character-range (tfm-compliance-error)
  ((section :initform 8) ; slot merge
   (bc :documentation "The smallest character code." :initarg :bc :reader bc)
   (ec :documentation "The largest character code." :initarg :ec :reader ec))
  (:documentation "The Invalid Character Range compliance error.
It signals that BC-1 > EC, or that EC > 255."))

(define-condition-report (condition invalid-character-range)
    "character range ~A (bc) - ~A (ec) doesn't satisfy bc-1 <= ec && ec <= 255)"
  (bc condition)
  (ec condition))


(define-condition invalid-table-length (tfm-table-error)
  ((section :initform 11) ; slot merge
   (value
    :documentation "The invalid table length."
    :initarg :value
    :accessor value)
   (smallest
    :documentation "The smallest table length."
    :initarg :smallest
    :accessor smallest)
   (largest
    :documentation "The largest table length."
    :initarg :largest
    :accessor largest))
  (:documentation "The Invalid Table Length compliance error.
It signals that a declared TFM table's length is out of range."))

(define-condition-report (condition invalid-table-length)
  "~A table length ~A is invalid (should be in [~A,~A])"
  (name condition)
  (value condition)
  (smallest condition)
  (largest condition))



;; ==========================================================================
;; TFM Data
;; ==========================================================================

(define-condition invalid-section-lengths (tfm-compliance-error)
  ((section :initform 8) ; slot merge
   (lf
    :documentation "The declared length of the file."
    :initarg :lf
    :reader lf)
   (lh
    :documentation "The declared length of the file header."
    :initarg :lh
    :reader lh)
   (nc
    :documentation "EC - BC + 1."
    :initarg :nc
    :reader nc)
   (nw
    :documentation "The declared length of the width table."
    :initarg :nw
    :reader nw)
   (nh
    :documentation "The declared length of the height table."
    :initarg :nh
    :reader nh)
   (nd
    :documentation "The declared length of the depth table."
    :initarg :nd
    :reader nd)
   (ni
    :documentation "The declared length of the italic correction table."
    :initarg :ni
    :reader ni)
   (nl
    :documentation "The declared length of the lig/kern table."
    :initarg :nl
    :reader nl)
   (nk
    :documentation "The declared length of the kern table."
    :initarg :nk
    :reader nk)
   (ne
    :documentation "The declared length of the extensible character table."
    :initarg :ne
    :reader ne)
   (np
    :documentation "The declared length of the parameters section."
    :initarg :np
    :reader np))
  (:documentation "The Section Lengths compliance error.
It signals that LF != 6 + LH + NC + NW + NH + ND + NI + NL + NK + NE + NP."))

(define-condition-report (condition invalid-section-lengths)
    "section lengths don't satisfy ~
~A (lf) = 6 + ~A (lh) + ~A (nc) + ~A (nw) + ~A (nh) + ~A (nd) + ~A (ni) ~
+ ~A (nl) + ~A (nk) + ~A (ne) + ~A (np)"
  (lf condition)
  (lh condition)
  (nc condition)
  (nw condition)
  (nh condition)
  (nd condition)
  (ni condition)
  (nl condition)
  (nk condition)
  (ne condition)
  (np condition))


<<<<<<< HEAD
(defun load-tfm-font
    (lf &key (file (when (typep *stream* 'file-stream) (pathname *stream*)))
	     (name (when file (pathname-name file)))
	     design-size freeze
	&aux (font (make-font name 'font :file file)))
  "Parse *STREAM* of declared length LF into a new TFM font.
- FILE defaults to *STREAM*'s associated file if any.
- NAME defaults to the FILE's base name, if any.
- If DESIGN-SIZE is provided and not a real greater or equal to 1, signal a
  type error. Otherwise, override the original design size with it.
- When FREEZE (NIL by default), freeze the font immediately after creation.
=======
(define-condition invalid-table-length (tfm-table-error)
  ((section :initform 11) ; slot merge
   (value
    :documentation "The invalid table length."
    :initarg :value
    :reader value)
   (smallest
    :documentation "The smallest table length."
    :initarg :smallest
    :reader smallest)
   (largest
    :documentation "The largest table length."
    :initarg :largest
    :reader largest))
  (:documentation "The Invalid Table Length compliance error.
It signals that a declared TFM table's length is out of range."))

(define-condition-report (condition invalid-table-length)
    "~A table length ~A is invalid (should be in [~A,~A])"
  (name condition)
  (value condition)
  (smallest condition)
  (largest condition))


(defun load-tfm-font (font lf)
  "Parse *STREAM* of declared length LF into FONT, and return it.
>>>>>>> f82b9571

If *STREAM* is shorter than expected, signal a FILE-UNDERFLOW error.
If *STREAM* is longer than expected, signal a FILE-OVERFLOW warning.

If the declared header length is less than 2, signal an INVALID-HEADER-LENGTH
error.

If BC and EC don't make sense, signal an INVALID-CHARACTER-RANGE error.

If the widths, heights, depths, italic corrections, or extens tables lengths
are not within the expected range, signal an INVALID-TABLE-LENGTH error.

Finally, if the declared sections lengths don't add up to the declared file
length, signal an INVALID-SECTION-LENGTHS error."

  ;; 1. Read the rest of the preamble and perform some sanity checks.
  ;; #### NOTE: the errors signalled below (directly, or by READ-U16) are
  ;; really too early to attempt any clever recovery.
  (let ((lh (read-u16))
	(bc (read-u16))
	(ec (read-u16))
	(nw (read-u16))
	(nh (read-u16))
	(nd (read-u16))
	(ni (read-u16))
	(nl (read-u16))
	(nk (read-u16))
	(ne (read-u16))
	(np (read-u16))
	nc)
    (let ((actual-size (file-length *stream*))
	  (declared-size (* 4 lf)))
      (when actual-size
	(cond ((< actual-size declared-size)
	       (error 'file-underflow
		 :actual-size actual-size
		 :declared-size declared-size))
	      ((> actual-size declared-size)
	       ;; #### NOTE: we could collect the actual junk at the end of
	       ;; parsing and report it, but it doesn't seem to be worth it.
	       ;; I've looked at a couple of concerned files and there doesn't
	       ;; seem to be any kind of interesting information in there
	       ;; (contrary to padded strings).
	       (warn 'file-overflow
		 :actual-size actual-size
		 :declared-size declared-size)))))
    (unless (>= lh 2) (error 'invalid-header-length :value lh))
    (unless (and (<= (1- bc) ec) (<= ec 255))
      (error 'invalid-character-range :bc bc :ec ec))
    (setq nc (+ ec (- bc) 1))
    (unless (zerop nc)
      (setf (slot-value font 'min-code) bc
	    (slot-value font 'max-code) ec))
    (loop :for length :in (list nw nh nd ni ne)
	  :for min :in '(1 1 1 1 0)
	  :for max :in '(256 16 16 64 256)
	  :for name :in '("widths" "heights" "depths" "italic corrections"
			  "extens")
	  :unless (<= min length max)
	    :do (error 'invalid-table-length
		  :value length :smallest min :largest max :name name))
    (unless (= lf (+ 6 lh nc nw nh nd ni nl nk ne np))
      (error 'invalid-section-lengths
	:lf lf :lh lh :nc nc :nw nw :nh nh :nd nd :ni ni :nl nl :nk nk
	:ne ne :np np))

    ;; 2. Parse the header section.
    (parse-header lh font)

    ;; 3. Parse the 8 character-related sections.
    (parse-character-information nc nw nh nd ni nl nk ne font)

    ;; 4. Parse the parameters section.
    (parse-parameters np font))

  font)




;; ==========================================================================
;; Level 0 OFM Data
;; ==========================================================================

(define-condition invalid-l0-ofm-section-lengths (invalid-section-lengths)
  ((section :initform nil)) ; slot merge
  (:documentation "The Invalid Level 0 OFM Section Lengths compliance error.
It signals that
LF != 14 + LH + 2*NC + NW + NH + ND + NI + 2*NL + NK + 2*NE + NP."))

(define-condition-report (condition invalid-l0-ofm-section-lengths)
  "section lengths don't satisfy ~
~A (lf) = 14 + ~A (lh) + 2*~A (nc) + ~A (nw) + ~A (nh) + ~A (nd) + ~A (ni) ~
+ 2*~A (nl) + ~A (nk) + 2*~A (ne) + ~A (np)"
  (lf condition)
  (lh condition)
  (nc condition)
  (nw condition)
  (nh condition)
  (nd condition)
  (ni condition)
  (nl condition)
  (nk condition)
  (ne condition)
  (np condition))


(defun load-l0-ofm-font
    (lf &key (file (when (typep *stream* 'file-stream) (pathname *stream*)))
	     (name (when file (pathname-name file)))
	     design-size freeze
	&aux (font (make-font name 'l0-omega-font :file file)))
  "Parse *STREAM* of declared length LF into a new level 0 OFM font.
- FILE defaults to *STREAM*'s associated file if any.
- NAME defaults to the FILE's base name, if any.
- If DESIGN-SIZE is provided and not a real greater or equal to 1, signal a
  type error. Otherwise, override the original design size with it.
- When FREEZE (NIL by default), freeze the font immediately after creation.

If *STREAM* is shorter than expected, signal a FILE-UNDERFLOW error.
If *STREAM* is longer than expected, signal a FILE-OVERFLOW warning.

If the declared header length is less than 2, signal an INVALID-HEADER-LENGTH
error.

If BC and EC don't make sense, signal an INVALID-CHARACTER-RANGE error.

If the widths, heights, depths, italic corrections, or extens tables lengths
are not within the expected range, signal an INVALID-TABLE-LENGTH error.

Finally, if the declared sections lengths don't add up to the declared file
length, signal an INVALID-SECTION-LENGTHS error."

  ;; 0. Handle early, user-provided information.
  (when design-size (setf (design-size font) design-size))

  ;; 1. Read the rest of the preamble and perform some sanity checks.
  ;; #### NOTE: the errors signalled below (directly, or by READ-U32) are
  ;; really too early to attempt any clever recovery.
  (let ((lh (read-u32))
	(bc (read-u32))
	(ec (read-u32))
	(nw (read-u32))
	(nh (read-u32))
	(nd (read-u32))
	(ni (read-u32))
	(nl (read-u32))
	(nk (read-u32))
	(ne (read-u32))
	(np (read-u32))
	(fd (read-u32))
	nc)
    (let ((actual-size (file-length *stream*))
	  (declared-size (* 4 lf)))
      (when actual-size
	(cond ((< actual-size declared-size)
	       (error 'file-underflow
		 :actual-size actual-size
		 :declared-size declared-size))
	      ((> actual-size declared-size)
	       ;; #### NOTE: we could collect the actual junk at the end of
	       ;; parsing and report it, but it doesn't seem to be worth it.
	       ;; I've looked at a couple of concerned files and there doesn't
	       ;; seem to be any kind of interesting information in there
	       ;; (contrary to padded strings).
	       (warn 'file-overflow
		     :actual-size actual-size
		     :declared-size declared-size)))))
    (unless (>= lh 2) (error 'invalid-header-length :value lh))
    (unless (and (<= (1- bc) ec) (<= ec 65535))
      (error 'invalid-character-range :bc bc :ec ec))
    (setq nc (+ ec (- bc) 1))
    (unless (zerop nc) (setf (min-code font) bc (max-code font) ec))
    (loop :for length :in (list nw nh nd ni ne)
	  :for min :in '(1 1 1 1 0)
	  :for max :in '(65536 256 256 256 256)
	  :for name :in '("widths" "heights" "depths" "italic corrections"
			  "extens")
	  :unless (<= min length max)
	    :do (error 'invalid-table-length
		       :value length :smallest min :largest max :name name))
    (unless (= lf (+ 14 lh (* 2 nc) nw nh nd ni (* 2 nl) nk (* 2 ne) np))
      (error 'invalid-l0-ofm-section-lengths
	     :lf lf :lh lh :nc nc :nw nw :nh nh :nd nd :ni ni :nl nl :nk nk
	     :ne ne :np np))
    (setf (direction font) fd)

    ;; 2. Parse the header section.
    (parse-header lh font)

    ;; 3. Parse the 8 character-related sections.
    (parse-character-information nc nw nh nd ni nl nk ne font)

    ;; 4. Parse the parameters section.
    (parse-parameters np font))

  ;; 5. Maybe freeze the font
  (when freeze (freeze font))

  font)



;; ==========================================================================
;; Entry Point
;; ==========================================================================

(define-condition invalid-ofm-level (tfm-compliance-error)
  ((value :documentation "The invalid level." :initarg :value :accessor value))
  (:documentation "The Invalid OFM LEVEL compliance error.
It signals that an OFM font advertises a level different from 0 or 1."))

(define-condition-report (condition invalid-ofm-level)
  "OFM level ~S is invalid (should be 0 or 1)"
  (value condition))


(define-condition extended-tfm (tfm-warning)
  ((fmt :documentation "The unsupported format." :initarg :fmt :reader fmt)
   (file :documentation "The extended TFM file." :initarg :file :reader file))
  (:documentation "The Extended TFM warning.
It signals that a file contains unsupported extended TFM data.
In addition to plain TFM, level 0 OFM is currently supported.
Level 1 OFM and JFM formats might be supported in the future."))

(define-condition-report (condition extended-tfm)
    "file ~A contains ~A data (not supported yet)"
  (file condition)
  (fmt condition))

(defun load-font (file &rest keys &key name design-size freeze &aux lf font)
  "Load FILE into a new font, and return it.
- FILE must be a pathname designator.
- The font's name (FILE's base name by default) may be overridden with NAME
  (a non-empty string).
- The font's original design size may be overridden with DESIGN-SIZE
  (a real greater or equal to 1).
- When FREEZE (NIL by default), freeze the font immediately after loading it.
  See the eponymous function for more information.

<<<<<<< HEAD
TFM and level 0 OFM data are currently supported. If level 1 OFM or JFM data
is detected, this function signals an EXTENDED-TFM warning and returns NIL.
=======
Only plain TFM data is currently supported. If OFM or JFM data is detected,
this function signals an EXTENDED-TFM warning and returns NIL.
>>>>>>> f82b9571

While loading font data, any signalled condition is restartable with
CANCEL-LOADING, in which case this function simply returns NIL."
  (declare (ignore name design-size))
  (with-open-file
      (*stream* file :direction :input :element-type '(unsigned-byte 8))
<<<<<<< HEAD
    ;; #### NOTE: in order to detect the format, we don't even know how many
    ;; bytes to read at first. TFM requires 2 but OFM requires 4. So we cannot
    ;; perform any early checking on the first two bytes.
    (let ((lf (read-u16 nil)))
      (cond ((zerop lf)
	     (setq lf (read-u16 nil))
	     (cond ((zerop lf)
		    (setq lf (read-u32))
		    (with-simple-restart
			(cancel-loading "Cancel loading this font.")
		      (apply #'load-l0-ofm-font lf arguments)))
		   ((= lf 1)
		    (warn 'extended-tfm :value "Level 1 OFM" :file file))
		   (t
		    (with-simple-restart
			(cancel-loading "Cancel loading this font.")
		      (error 'invalid-ofm-level :value lf)))))
	    ((or (= lf 9) (= lf 11))
	     (warn 'extended-tfm :value "JFM" :file file))
	    (t
	     (with-simple-restart (cancel-loading "Cancel loading this font.")
	       (unless (zerop (ldb (byte 1 15) lf))
		 (error 'u16-overflow :value lf))
	       (apply #'load-tfm-font lf arguments)))))))
=======
    (setq lf (with-simple-restart (cancel-loading "Cancel loading this font.")
	       (read-u16)))
    (case lf
      (0      (warn 'extended-tfm :fmt "OFM" :file file))
      ((9 11) (warn 'extended-tfm :fmt "JFM" :file file))
      (t      (with-simple-restart (cancel-loading "Cancel loading this font.")
		(setq font (load-tfm-font
			    (apply #'make-instance 'font
				   :file file (remove-keys keys :freeze))
			    lf))
		(when freeze (freeze font))))))
  font)
>>>>>>> f82b9571

;;; file.lisp ends here<|MERGE_RESOLUTION|>--- conflicted
+++ resolved
@@ -81,15 +81,9 @@
 This error is immediately restartable with SET-TO-TEN.
 However, if FONT's design size was explicitly overridden, only signal an
 INVALID-ORIGINAL-DESIGN-SIZE warning."
-<<<<<<< HEAD
   ;; #### NOTE: LENGTH >= 2 has already been checked by the caller
   ;; (LOAD-TFM-FONT or LOAD-l0-OFM-FONT).
-  (setf (checksum font) (read-u32 nil))
-=======
-  ;; #### NOTE: LENGTH >= 2 has already been checked by the caller,
-  ;; LOAD-TFM-FONT.
-  (setf (slot-value font 'checksum) (read-u32))
->>>>>>> f82b9571
+  (setf (slot-value font 'checksum) (read-u32 nil))
   (decf length)
   (setf (slot-value font 'original-design-size) (read-fix-word nil))
   (unless (>= (original-design-size font) 1)
@@ -112,15 +106,11 @@
 	       `(when (>= length ,needed) ,@body (decf length ,needed))))
     (with-condition-context
 	(padded-string padded-string-context :name "character encoding scheme")
-<<<<<<< HEAD
-      (checking-length 10 (setf (encoding font) (read-padded-string 40))))
+      (checking-length 10
+	(setf (slot-value font 'encoding) (read-padded-string 40))))
     ;; #### FIXME: is it possible for OFM data to be math symbol or extension?
     ;; If so, the code below is wrong because those classes are only
     ;; subclasses of regular TFM.
-=======
-      (checking-length 10
-	(setf (slot-value font 'encoding) (read-padded-string 40))))
->>>>>>> f82b9571
     (when (encoding font)
       ;; #### NOTE: we don't upcase the BCPL strings, but tftopl does, so it's
       ;; probably better to do string comparisons on upcased versions. Also,
@@ -135,13 +125,8 @@
       (checking-length 5
 	(setf (slot-value font 'family) (read-padded-string 20))))
     (checking-length 1
-<<<<<<< HEAD
       (let ((word (read-u32 nil)))
-	(setf (7bits-safe font) (ldb (byte 1 31) word))
-=======
-      (let ((word (read-u32)))
 	(setf (slot-value font '7bits-safe) (ldb (byte 1 31) word))
->>>>>>> f82b9571
 	(let ((face (ldb (byte 8 0) word)))
 	  (setf (slot-value font 'face-number) face)
 	  (when (< face 18)
@@ -178,6 +163,8 @@
   (loop :repeat length :do (read-u32 nil)))
 
 
+
+ 
 ;; ==========================================================================
 ;; Character Information Tables
@@ -818,6 +805,8 @@
   (largest condition))
 
 
+
+ 
 ;; ==========================================================================
 ;; TFM Data
@@ -889,47 +878,8 @@
   (np condition))
 
 
-<<<<<<< HEAD
-(defun load-tfm-font
-    (lf &key (file (when (typep *stream* 'file-stream) (pathname *stream*)))
-	     (name (when file (pathname-name file)))
-	     design-size freeze
-	&aux (font (make-font name 'font :file file)))
-  "Parse *STREAM* of declared length LF into a new TFM font.
-- FILE defaults to *STREAM*'s associated file if any.
-- NAME defaults to the FILE's base name, if any.
-- If DESIGN-SIZE is provided and not a real greater or equal to 1, signal a
-  type error. Otherwise, override the original design size with it.
-- When FREEZE (NIL by default), freeze the font immediately after creation.
-=======
-(define-condition invalid-table-length (tfm-table-error)
-  ((section :initform 11) ; slot merge
-   (value
-    :documentation "The invalid table length."
-    :initarg :value
-    :reader value)
-   (smallest
-    :documentation "The smallest table length."
-    :initarg :smallest
-    :reader smallest)
-   (largest
-    :documentation "The largest table length."
-    :initarg :largest
-    :reader largest))
-  (:documentation "The Invalid Table Length compliance error.
-It signals that a declared TFM table's length is out of range."))
-
-(define-condition-report (condition invalid-table-length)
-    "~A table length ~A is invalid (should be in [~A,~A])"
-  (name condition)
-  (value condition)
-  (smallest condition)
-  (largest condition))
-
-
 (defun load-tfm-font (font lf)
   "Parse *STREAM* of declared length LF into FONT, and return it.
->>>>>>> f82b9571
 
 If *STREAM* is shorter than expected, signal a FILE-UNDERFLOW error.
 If *STREAM* is longer than expected, signal a FILE-OVERFLOW warning.
@@ -1038,17 +988,8 @@
   (np condition))
 
 
-(defun load-l0-ofm-font
-    (lf &key (file (when (typep *stream* 'file-stream) (pathname *stream*)))
-	     (name (when file (pathname-name file)))
-	     design-size freeze
-	&aux (font (make-font name 'l0-omega-font :file file)))
-  "Parse *STREAM* of declared length LF into a new level 0 OFM font.
-- FILE defaults to *STREAM*'s associated file if any.
-- NAME defaults to the FILE's base name, if any.
-- If DESIGN-SIZE is provided and not a real greater or equal to 1, signal a
-  type error. Otherwise, override the original design size with it.
-- When FREEZE (NIL by default), freeze the font immediately after creation.
+(defun load-l0-ofm-font (font lf)
+  "Parse *STREAM* of declared length LF into FONT, and return it.
 
 If *STREAM* is shorter than expected, signal a FILE-UNDERFLOW error.
 If *STREAM* is longer than expected, signal a FILE-OVERFLOW warning.
@@ -1063,9 +1004,6 @@
 
 Finally, if the declared sections lengths don't add up to the declared file
 length, signal an INVALID-SECTION-LENGTHS error."
-
-  ;; 0. Handle early, user-provided information.
-  (when design-size (setf (design-size font) design-size))
 
   ;; 1. Read the rest of the preamble and perform some sanity checks.
   ;; #### NOTE: the errors signalled below (directly, or by READ-U32) are
@@ -1103,7 +1041,9 @@
     (unless (and (<= (1- bc) ec) (<= ec 65535))
       (error 'invalid-character-range :bc bc :ec ec))
     (setq nc (+ ec (- bc) 1))
-    (unless (zerop nc) (setf (min-code font) bc (max-code font) ec))
+    (unless (zerop nc)
+      (setf (slot-value font 'min-code) bc
+	    (slot-value font 'max-code) ec))
     (loop :for length :in (list nw nh nd ni ne)
 	  :for min :in '(1 1 1 1 0)
 	  :for max :in '(65536 256 256 256 256)
@@ -1127,9 +1067,6 @@
     ;; 4. Parse the parameters section.
     (parse-parameters np font))
 
-  ;; 5. Maybe freeze the font
-  (when freeze (freeze font))
-
   font)
 
 
@@ -1171,57 +1108,46 @@
 - When FREEZE (NIL by default), freeze the font immediately after loading it.
   See the eponymous function for more information.
 
-<<<<<<< HEAD
 TFM and level 0 OFM data are currently supported. If level 1 OFM or JFM data
 is detected, this function signals an EXTENDED-TFM warning and returns NIL.
-=======
-Only plain TFM data is currently supported. If OFM or JFM data is detected,
-this function signals an EXTENDED-TFM warning and returns NIL.
->>>>>>> f82b9571
 
 While loading font data, any signalled condition is restartable with
 CANCEL-LOADING, in which case this function simply returns NIL."
   (declare (ignore name design-size))
   (with-open-file
       (*stream* file :direction :input :element-type '(unsigned-byte 8))
-<<<<<<< HEAD
     ;; #### NOTE: in order to detect the format, we don't even know how many
     ;; bytes to read at first. TFM requires 2 but OFM requires 4. So we cannot
     ;; perform any early checking on the first two bytes.
-    (let ((lf (read-u16 nil)))
-      (cond ((zerop lf)
-	     (setq lf (read-u16 nil))
-	     (cond ((zerop lf)
-		    (setq lf (read-u32))
-		    (with-simple-restart
+    (setq lf (read-u16 nil))
+    (case lf
+      (0
+       (setq lf (read-u16 nil))
+       (case lf
+	 (0
+	  (setq lf (read-u32))
+	  (with-simple-restart (cancel-loading "Cancel loading this font.")
+	    (setq font (load-l0-ofm-font
+			(apply #'make-instance 'l0-omega-font
+			       :file file (remove-keys keys :freeze))
+			lf))
+	    (when freeze (freeze font))))
+	 (1
+	  (warn 'extended-tfm :value "Level 1 OFM" :file file))
+	 (t
+	  (with-simple-restart
 			(cancel-loading "Cancel loading this font.")
-		      (apply #'load-l0-ofm-font lf arguments)))
-		   ((= lf 1)
-		    (warn 'extended-tfm :value "Level 1 OFM" :file file))
-		   (t
-		    (with-simple-restart
-			(cancel-loading "Cancel loading this font.")
-		      (error 'invalid-ofm-level :value lf)))))
-	    ((or (= lf 9) (= lf 11))
-	     (warn 'extended-tfm :value "JFM" :file file))
-	    (t
-	     (with-simple-restart (cancel-loading "Cancel loading this font.")
-	       (unless (zerop (ldb (byte 1 15) lf))
-		 (error 'u16-overflow :value lf))
-	       (apply #'load-tfm-font lf arguments)))))))
-=======
-    (setq lf (with-simple-restart (cancel-loading "Cancel loading this font.")
-	       (read-u16)))
-    (case lf
-      (0      (warn 'extended-tfm :fmt "OFM" :file file))
-      ((9 11) (warn 'extended-tfm :fmt "JFM" :file file))
-      (t      (with-simple-restart (cancel-loading "Cancel loading this font.")
-		(setq font (load-tfm-font
-			    (apply #'make-instance 'font
-				   :file file (remove-keys keys :freeze))
-			    lf))
-		(when freeze (freeze font))))))
+	    (error 'invalid-ofm-level :value lf)))))
+      ((9 11)
+       (warn 'extended-tfm :fmt "JFM" :file file))
+      (t
+       (with-simple-restart (cancel-loading "Cancel loading this font.")
+	 (unless (zerop (ldb (byte 1 15) lf)) (error 'u16-overflow :value lf))
+	 (setq font (load-tfm-font
+		     (apply #'make-instance 'font
+			    :file file (remove-keys keys :freeze))
+		     lf))
+	 (when freeze (freeze font))))))
   font)
->>>>>>> f82b9571
 
 ;;; file.lisp ends here