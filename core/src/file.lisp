--- conflicted
+++ resolved
@@ -441,30 +441,21 @@
 	(extens (make-array ne :fill-pointer 0)))
 
     ;; 1. Read the tables.
-<<<<<<< HEAD
-    (loop :with char-info-reader
-	    := (typecase font
-		 (l0-omega-font #'read-l0-omega-char-info)
-		 (t #'read-char-info))
-      :for i :from 0 :upto (1- nc)
-	  :for code :from (min-code font)
-	  :do (with-condition-context
-		  (spurious-char-info char-info-table-context
-		    :name "char info" :code code :index i :size nc)
-		(vector-push (funcall char-info-reader) char-infos)))
-=======
     ;; #### NOTE: the test for (ZEROP NC) below is technically not necessary,
     ;; but the font's MIN-CODE is NIL when there is no character, so the
     ;; second LOOP clause would evaluate to ":from NIL", which could still
     ;; signal a warning even if there is no iteration.
     (unless (zerop nc)
-      (loop :for i :from 0 :upto (1- nc)
+      (loop :with char-info-reader
+	      := (typecase font
+		   (l0-omega-font #'read-l0-omega-char-info)
+		   (t #'read-char-info))
+	    :for i :from 0 :upto (1- nc)
 	    :for code :from (min-code font)
 	    :do (with-condition-context
 		    (spurious-char-info char-info-table-context
 		      :name "char info" :code code :index i :size nc)
-		  (vector-push (read-char-info) char-infos))))
->>>>>>> 256996f7
+		  (vector-push (funcall char-info-reader) char-infos))))
     (loop :for name :in (list "widths" "heights" "depths" "italic corrections")
 	  :for array :in (list widths heights depths italics)
 	  :for length :in (list nw nh nd ni)
