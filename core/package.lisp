;;; package.lisp --- TFM package definition

;; Copyright (C) 2019, 2021, 2024, 2025 Didier Verna

;; Author: Didier Verna <didier@didierverna.net>

;; This file is part of TFM.

;; Permission to use, copy, modify, and distribute this software for any
;; purpose with or without fee is hereby granted, provided that the above
;; copyright notice and this permission notice appear in all copies.

;; THIS SOFTWARE IS PROVIDED "AS IS" AND THE AUTHOR DISCLAIMS ALL WARRANTIES
;; WITH REGARD TO THIS SOFTWARE INCLUDING ALL IMPLIED WARRANTIES OF
;; MERCHANTABILITY AND FITNESS. IN NO EVENT SHALL THE AUTHOR BE LIABLE FOR
;; ANY SPECIAL, DIRECT, INDIRECT, OR CONSEQUENTIAL DAMAGES OR ANY DAMAGES
;; WHATSOEVER RESULTING FROM LOSS OF USE, DATA OR PROFITS, WHETHER IN AN
;; ACTION OF CONTRACT, NEGLIGENCE OR OTHER TORTIOUS ACTION, ARISING OUT OF
;; OR IN CONNECTION WITH THE USE OR PERFORMANCE OF THIS SOFTWARE.


;;; Commentary:



;;; Code:

(in-package :cl-user)


(defpackage :net.didierverna.tfm
  (:documentation "The TeX Font Metrics package.")
  (:use :cl :net.didierverna.tfm.setup)
  (:export

    ;; From the :net.didierverna.tfm.setup package:
    :*copyright-years*
    :*release-major-level*
    :*release-minor-level*
    :*release-status*
    :*release-status-level*
    :*release-name*
    :version

    ;; From package.lisp (this file):
    :nickname-package

    ;; From src/util.lisp:
    :context :context-string
    :tfm :context :tfm-warning :tfm-error
    :tfm-compliance :section
    :tfm-usage
    :tfm-compliance-warning :tfm-compliance-error
    :tfm-usage-warning :tfm-usage-error
    :u16-overflow :value
    :fix-word-overflow :value
    :set-to-zero
    :padded-string
    :invalid-padded-string-length :value :pad
    :invalid-padded-string :str
    :padded-string-overflow :overflow
    :read-maximum-length :discard-string :keep-string :fix-string

    ;; From src/intermediate.lisp:
    :spurious-char-info :char-info :tag :remainder

    ;; From src/character.lisp:
    :character-metrics
    :code :font :width :height :depth :italic-correction :next-character
    :extensiblep :not-extensible :chr
    :top-character :middle-character :bottom-character :repeated-character

    ;; From src/font.lisp:
    :ligature :composite :delete-before :delete-after :pass-over
    :font :file :name :checksum :frozen :design-size :original-design-size
    :encoding :family :7bits-safe :face-number :weight :slope :expansion
    :face-code
    :slant :interword-space :interword-stretch :interword-shrink :ex :em
    :extra-space :parameters :min-code :max-code :character-count
    :boundary-character
    :invalid-custom-name :name
    :invalid-custom-design-size :value
    :use-file-base-name :use-original-design-size
    :invalid-character-code :code
    :get-character
    :different-fonts :character1 :character2
    :get-ligature :get-kern
    :freeze :unfreeze
    :math-symbols-font
    :num1 :num2 :num3 :denom1 :denom2 :sup1 :sup2 :sup3 :sub1 :sub2
    :supdrop :subdrop :delim1 :delim2 :axis-height
    :math-extension-font :default-rule-thickness
    :big-op-spacing1 :big-op-spacing2 :big-op-spacing3 :big-op-spacing4
    :big-op-spacing5
    :l0-omega-font :direction

    ;; From src/file.lisp:
    :invalid-design-size :value
    :invalid-original-design-size :value
    :padded-string-context :name
    :set-to-ten
    :tfm-table-error :name
    :invalid-table-index :index :largest
    :invalid-ligature-opcode :opcode
    :abort-lig/kern-program :discard-ligature :discard-kern
    :invalid-table-start :value
    :no-boundary-character
    :character-list-cycle :character-list
    :ligature-cycle :ligature :characters
    :table-context :name :index :size
    :char-info-table-context :code
    :set-to-zero :abort-lig/kern-program
    :discard-next-character :discard-extension-recipe :discard-ligature
    :file-size-mixin :declared-size :actual-size
    :file-underflow :file-overflow
    :invalid-header-length :value
    :invalid-character-range :bc :ec
    :invalid-section-lengths :lf :lh :nc :nw :nh :nd :ni :nl :nk :ne :np
    :invalid-l0-ofm-section-lengths
    :invalid-table-length :value :smallest :largest
<<<<<<< HEAD
    :invalid-ofm-level :value
    :extended-tfm :value :file
=======
    :extended-tfm :fmt :file
>>>>>>> f82b9571
    :load-font :cancel-loading))


(in-package :net.didierverna.tfm)

(defun nickname-package (&optional (nickname :tfm))
  "Add NICKNAME (:TFM by default) to the :NET.DIDIERVERNA.TFM package."
  (rename-package :net.didierverna.tfm
		  (package-name :net.didierverna.tfm)
		  (adjoin nickname (package-nicknames :net.didierverna.tfm)
			  :test #'string-equal)))

;;; package.lisp ends here<|MERGE_RESOLUTION|>--- conflicted
+++ resolved
@@ -118,12 +118,8 @@
     :invalid-section-lengths :lf :lh :nc :nw :nh :nd :ni :nl :nk :ne :np
     :invalid-l0-ofm-section-lengths
     :invalid-table-length :value :smallest :largest
-<<<<<<< HEAD
     :invalid-ofm-level :value
-    :extended-tfm :value :file
-=======
     :extended-tfm :fmt :file
->>>>>>> f82b9571
     :load-font :cancel-loading))
 
 
